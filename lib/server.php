--- conflicted
+++ resolved
@@ -185,7 +185,6 @@
 	}
 
 	/**
-<<<<<<< HEAD
 	 * @return \OC\User\Manager
 	 */
 	function getUserManager() {
@@ -212,9 +211,8 @@
 	function getConfig() {
 		return $this->query('AllConfig');
 	}
-	/**
-=======
->>>>>>> 9e4d1385
+
+	/**
 	 * Returns an ICache instance
 	 *
 	 * @return \OCP\ICache
