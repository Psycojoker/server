--- conflicted
+++ resolved
@@ -102,15 +102,6 @@
 		elseif(strpos($className, 'Sabre_')===0) {
 			$path =  str_replace('_', '/', $className) . '.php';
 		}
-<<<<<<< HEAD
-		elseif(strpos($className,'Symfony\\')===0){
-			$path =  str_replace('\\','/',$className) . '.php';
-		}
-		elseif(strpos($className,'Test_')===0){
-			$path =  'tests/lib/'.strtolower(str_replace('_','/',substr($className,5)) . '.php');
-
-		} else {
-=======
 		elseif(strpos($className, 'Symfony\\Component\\Routing\\')===0) {
 			$path = 'symfony/routing/'.str_replace('\\', '/', $className) . '.php';
 		}
@@ -120,7 +111,6 @@
 		elseif(strpos($className, 'Test_')===0) {
 			$path =  'tests/lib/'.strtolower(str_replace('_', '/', substr($className, 5)) . '.php');
 		}else{
->>>>>>> f0893fb8
 			return false;
 		}
 
@@ -325,34 +315,6 @@
 		$_SESSION['LAST_ACTIVITY'] = time();
 	}
 
-<<<<<<< HEAD
-	public static function loadapp(){
-		if(file_exists(OC_App::getAppPath(OC::$REQUESTEDAPP) . '/index.php')){
-			require_once(OC_App::getAppPath(OC::$REQUESTEDAPP) . '/index.php');
-		}else{
-			trigger_error('The requested App was not found.', E_USER_ERROR);//load default app instead?
-		}
-	}
-
-	public static function loadfile(){
-		if(file_exists(OC_App::getAppPath(OC::$REQUESTEDAPP) . '/' . OC::$REQUESTEDFILE)){
-			if(substr(OC::$REQUESTEDFILE, -3) == 'css'){
-				$file = OC_App::getAppWebPath(OC::$REQUESTEDAPP). '/' . OC::$REQUESTEDFILE;
-				$minimizer = new OC_Minimizer_CSS();
-				$minimizer->output(array(array(OC_App::getAppPath(OC::$REQUESTEDAPP), OC_App::getAppWebPath(OC::$REQUESTEDAPP), OC::$REQUESTEDFILE)),$file);
-				exit;
-			}elseif(substr(OC::$REQUESTEDFILE, -3) == 'php'){
-				require_once(OC_App::getAppPath(OC::$REQUESTEDAPP). '/' . OC::$REQUESTEDFILE);
-			}
-		}else{
-			die();
-			header('HTTP/1.0 404 Not Found');
-			exit;
-		}
-	}
-
-=======
->>>>>>> f0893fb8
 	public static function getRouter() {
 		if (!isset(OC::$router)) {
 			OC::$router = new OC_Router();
@@ -362,12 +324,7 @@
 		return OC::$router;
 	}
 
-<<<<<<< HEAD
-	public static function init(){
-
-=======
 	public static function init() {
->>>>>>> f0893fb8
 		// register autoloader
 		spl_autoload_register(array('OC', 'autoload'));
 		setlocale(LC_ALL, 'en_US.UTF-8');
