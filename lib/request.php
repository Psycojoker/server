<?php
/**
 * Copyright (c) 2012 Bart Visscher <bartv@thisnet.nl>
 * This file is licensed under the Affero General Public License version 3 or
 * later.
 * See the COPYING-README file.
 */

class OC_Request {
	/**
	 * @brief Returns the server host
	 * @returns the server host
	 *
	 * Returns the server host, even if the website uses one or more
	 * reverse proxies
	 */
	public static function serverHost() {
		if(OC::$CLI) {
			return 'localhost';
		}
<<<<<<< HEAD
		if(OC_Config::getValue('overwritehost', '')<>''){
=======
		if(OC_Config::getValue('overwritehost', '')<>'') {
>>>>>>> 166da88b
			return OC_Config::getValue('overwritehost'); 
		}
		if (isset($_SERVER['HTTP_X_FORWARDED_HOST'])) {
			if (strpos($_SERVER['HTTP_X_FORWARDED_HOST'], ",") !== false) {
				$host = trim(array_pop(explode(",", $_SERVER['HTTP_X_FORWARDED_HOST'])));
			}
			else{
				$host=$_SERVER['HTTP_X_FORWARDED_HOST'];
			}
		}
		else{
			$host = $_SERVER['HTTP_HOST'];
		}
		return $host;
	}


	/**
	* @brief Returns the server protocol
	* @returns the server protocol
	*
	* Returns the server protocol. It respects reverse proxy servers and load balancers
	*/
	public static function serverProtocol() {
<<<<<<< HEAD
		if(OC_Config::getValue('overwriteprotocol', '')<>''){
=======
		if(OC_Config::getValue('overwriteprotocol', '')<>'') {
>>>>>>> 166da88b
			return OC_Config::getValue('overwriteprotocol'); 
		}
		if (isset($_SERVER['HTTP_X_FORWARDED_PROTO'])) {
			$proto = strtolower($_SERVER['HTTP_X_FORWARDED_PROTO']);
		}else{
			if(isset($_SERVER['HTTPS']) and !empty($_SERVER['HTTPS']) and ($_SERVER['HTTPS']!='off')) {
				$proto = 'https';
			}else{
				$proto = 'http';
			}
		}
		return $proto;
	}

	/**
	 * @brief get Path info from request
	 * @returns string Path info or false when not found
	 */
	public static function getPathInfo() {
		if (array_key_exists('PATH_INFO', $_SERVER)) {
			$path_info = $_SERVER['PATH_INFO'];
		}else{
			$path_info = substr($_SERVER['REQUEST_URI'], strlen($_SERVER['SCRIPT_NAME']));
			// following is taken from Sabre_DAV_URLUtil::decodePathSegment
			$path_info = rawurldecode($path_info);
			$encoding = mb_detect_encoding($path_info, array('UTF-8', 'ISO-8859-1'));

			switch($encoding) {

			    case 'ISO-8859-1' :
				    $path_info = utf8_encode($path_info);

			}
			// end copy
		}
		return $path_info;
	}

	/**
	 * @brief Check if this is a no-cache request
	 * @returns true for no-cache
	 */
	static public function isNoCache() {
		if (!isset($_SERVER['HTTP_CACHE_CONTROL'])) {
			return false;
		}
		return $_SERVER['HTTP_CACHE_CONTROL'] == 'no-cache';
	}

	/**
	 * @brief Check if the requestor understands gzip
	 * @returns true for gzip encoding supported
	 */
	static public function acceptGZip() {
		if (!isset($_SERVER['HTTP_ACCEPT_ENCODING'])) {
			return false;
		}
		$HTTP_ACCEPT_ENCODING = $_SERVER["HTTP_ACCEPT_ENCODING"];
		if( strpos($HTTP_ACCEPT_ENCODING, 'x-gzip') !== false )
			return 'x-gzip';
		else if( strpos($HTTP_ACCEPT_ENCODING, 'gzip') !== false )
			return 'gzip';
		return false;
	}
}<|MERGE_RESOLUTION|>--- conflicted
+++ resolved
@@ -18,11 +18,7 @@
 		if(OC::$CLI) {
 			return 'localhost';
 		}
-<<<<<<< HEAD
-		if(OC_Config::getValue('overwritehost', '')<>''){
-=======
 		if(OC_Config::getValue('overwritehost', '')<>'') {
->>>>>>> 166da88b
 			return OC_Config::getValue('overwritehost'); 
 		}
 		if (isset($_SERVER['HTTP_X_FORWARDED_HOST'])) {
@@ -47,11 +43,7 @@
 	* Returns the server protocol. It respects reverse proxy servers and load balancers
 	*/
 	public static function serverProtocol() {
-<<<<<<< HEAD
-		if(OC_Config::getValue('overwriteprotocol', '')<>''){
-=======
 		if(OC_Config::getValue('overwriteprotocol', '')<>'') {
->>>>>>> 166da88b
 			return OC_Config::getValue('overwriteprotocol'); 
 		}
 		if (isset($_SERVER['HTTP_X_FORWARDED_PROTO'])) {
