<?php
/**
 * ownCloud
 *
 * @author Frank Karlitschek
 * @author Jakob Sack
 * @copyright 2012 Frank Karlitschek frank@owncloud.org
 *
 * This library is free software; you can redistribute it and/or
 * modify it under the terms of the GNU AFFERO GENERAL PUBLIC LICENSE
 * License as published by the Free Software Foundation; either
 * version 3 of the License, or any later version.
 *
 * This library is distributed in the hope that it will be useful,
 * but WITHOUT ANY WARRANTY; without even the implied warranty of
 * MERCHANTABILITY or FITNESS FOR A PARTICULAR PURPOSE.  See the
 * GNU AFFERO GENERAL PUBLIC LICENSE for more details.
 *
 * You should have received a copy of the GNU Affero General Public
 * License along with this library.  If not, see <http://www.gnu.org/licenses/>.
 *
 */
/*
 *
 * An example of config.php
 *
 * <?php
 * $CONFIG = array(
 *     "database" => "mysql",
 *     "firstrun" => false,
 *     "pi" => 3.14
 * );
 * ?>
 *
 */

namespace OC;

/**
 * This class is responsible for reading and writing config.php, the very basic
 * configuration file of ownCloud.
 */
class Config {
	// associative array key => value
	protected $cache = array();

	protected $configDir;
	protected $configFilename;

	protected $debugMode;

	public function __construct($configDir) {
		$this->configDir = $configDir;
		$this->configFilename = $this->configDir.'config.php';
		$this->readData();
		$this->setDebugMode(defined('DEBUG') && DEBUG);
	}

	public function setDebugMode($enable) {
		$this->debugMode = $enable;
	}

	/**
	 * @brief Lists all available config keys
	 * @return array with key names
	 *
	 * This function returns all keys saved in config.php. Please note that it
	 * does not return the values.
	 */
	public function getKeys() {
		return array_keys($this->cache);
	}

	/**
	 * @brief Gets a value from config.php
	 * @param string $key key
	 * @param string $default = null default value
	 * @return string the value or $default
	 *
	 * This function gets the value from config.php. If it does not exist,
	 * $default will be returned.
	 */
	public function getValue($key, $default = null) {
		if (isset($this->cache[$key])) {
			return $this->cache[$key];
		}

		return $default;
	}

	/**
	 * @brief Sets a value
	 * @param string $key key
	 * @param string $value value
	 *
	 * This function sets the value and writes the config.php.
	 *
	 */
	public function setValue($key, $value) {
		// Add change
		$this->cache[$key] = $value;

		// Write changes
		$this->writeData();
	}

	/**
	 * @brief Removes a key from the config
	 * @param string $key key
	 *
	 * This function removes a key from the config.php.
	 *
	 */
	public function deleteKey($key) {
		if (isset($this->cache[$key])) {
			// Delete key from cache
			unset($this->cache[$key]);

			// Write changes
			$this->writeData();
		}
	}

	/**
	 * @brief Loads the config file
	 *
	 * Reads the config file and saves it to the cache
	 */
	private function readData() {
		// Default config
		$configFiles = array($this->configFilename);
		// Add all files in the config dir ending with config.php
		$extra = glob($this->configDir.'*.config.php');
		if (is_array($extra)) {
			natsort($extra);
			$configFiles = array_merge($configFiles, $extra);
		}
<<<<<<< HEAD
		// Include file and merge config
		foreach ($configFiles as $file) {
			if (!file_exists($file)) {
				continue;
			}
			unset($CONFIG);
			include $file;
			if (isset($CONFIG) && is_array($CONFIG)) {
				$this->cache = array_merge($this->cache, $CONFIG);
=======

		// read all file in config dir ending by config.php
		$config_files = glob( OC::$SERVERROOT."/config/*.config.php");
		if (!is_array($config_files)) {
			$config_files = array();
		}

		//Filter only regular files
		$config_files = array_filter($config_files, 'is_file');

		//Sort array naturally :
		natsort($config_files);

		// Add default config
		array_unshift($config_files,OC::$SERVERROOT."/config/config.php");

		//Include file and merge config
		foreach($config_files as $file){
			@include $file;
			if( isset( $CONFIG ) && is_array( $CONFIG )) {
				self::$cache = array_merge(self::$cache, $CONFIG);
>>>>>>> 02d2e41e
			}
		}
	}

	/**
	 * @brief Writes the config file
	 *
	 * Saves the config to the config file.
	 *
	 */
	private function writeData() {
		// Create a php file ...
<<<<<<< HEAD
		$content = "<?php\n";
		if ($this->debugMode) {
=======
		$defaults = new OC_Defaults;
		$content = "<?php\n ";
		if (defined('DEBUG') && DEBUG) {
>>>>>>> 02d2e41e
			$content .= "define('DEBUG',true);\n";
		}
		$content .= '$CONFIG = ';
		$content .= var_export($this->cache, true);
		$content .= ";\n";

		// Write the file
<<<<<<< HEAD
		$result = @file_put_contents($this->configFilename, $content);
		if (!$result) {
			throw new HintException(
				"Can't write into config directory 'config'",
				'You can usually fix this by giving the webserver user write access'
					.' to the config directory in ownCloud');
=======
		$result=@file_put_contents( $filename, $content );
		if(!$result) {
			$tmpl = new OC_Template( '', 'error', 'guest' );
			$tmpl->assign('errors', array(1=>array(
				'error'=>"Can't write into config directory 'config'",
				'hint'=>'This can usually be fixed by '
					.'<a href="' . $defaults->getDocBaseUrl() . '/server/5.0/admin_manual/installation/installation_source.html#set-the-directory-permissions" target="_blank">giving the webserver write access to the config directory</a>.')));
			$tmpl->printPage();
			exit;
>>>>>>> 02d2e41e
		}
		// Prevent others not to read the config
		@chmod($this->configFilename, 0640);
		\OC_Util::clearOpcodeCache();
	}
}<|MERGE_RESOLUTION|>--- conflicted
+++ resolved
@@ -135,7 +135,6 @@
 			natsort($extra);
 			$configFiles = array_merge($configFiles, $extra);
 		}
-<<<<<<< HEAD
 		// Include file and merge config
 		foreach ($configFiles as $file) {
 			if (!file_exists($file)) {
@@ -145,29 +144,6 @@
 			include $file;
 			if (isset($CONFIG) && is_array($CONFIG)) {
 				$this->cache = array_merge($this->cache, $CONFIG);
-=======
-
-		// read all file in config dir ending by config.php
-		$config_files = glob( OC::$SERVERROOT."/config/*.config.php");
-		if (!is_array($config_files)) {
-			$config_files = array();
-		}
-
-		//Filter only regular files
-		$config_files = array_filter($config_files, 'is_file');
-
-		//Sort array naturally :
-		natsort($config_files);
-
-		// Add default config
-		array_unshift($config_files,OC::$SERVERROOT."/config/config.php");
-
-		//Include file and merge config
-		foreach($config_files as $file){
-			@include $file;
-			if( isset( $CONFIG ) && is_array( $CONFIG )) {
-				self::$cache = array_merge(self::$cache, $CONFIG);
->>>>>>> 02d2e41e
 			}
 		}
 	}
@@ -180,14 +156,9 @@
 	 */
 	private function writeData() {
 		// Create a php file ...
-<<<<<<< HEAD
+		$defaults = new OC_Defaults;
 		$content = "<?php\n";
 		if ($this->debugMode) {
-=======
-		$defaults = new OC_Defaults;
-		$content = "<?php\n ";
-		if (defined('DEBUG') && DEBUG) {
->>>>>>> 02d2e41e
 			$content .= "define('DEBUG',true);\n";
 		}
 		$content .= '$CONFIG = ';
@@ -195,24 +166,13 @@
 		$content .= ";\n";
 
 		// Write the file
-<<<<<<< HEAD
 		$result = @file_put_contents($this->configFilename, $content);
 		if (!$result) {
+			$url = $defaults->getDocBaseUrl() . '/server/5.0/admin_manual/installation/installation_source.html#set-the-directory-permissions';
 			throw new HintException(
 				"Can't write into config directory 'config'",
-				'You can usually fix this by giving the webserver user write access'
-					.' to the config directory in ownCloud');
-=======
-		$result=@file_put_contents( $filename, $content );
-		if(!$result) {
-			$tmpl = new OC_Template( '', 'error', 'guest' );
-			$tmpl->assign('errors', array(1=>array(
-				'error'=>"Can't write into config directory 'config'",
-				'hint'=>'This can usually be fixed by '
-					.'<a href="' . $defaults->getDocBaseUrl() . '/server/5.0/admin_manual/installation/installation_source.html#set-the-directory-permissions" target="_blank">giving the webserver write access to the config directory</a>.')));
-			$tmpl->printPage();
-			exit;
->>>>>>> 02d2e41e
+				'This can usually be fixed by '
+					.'<a href="' . $url . '" target="_blank">giving the webserver write access to the config directory</a>.');
 		}
 		// Prevent others not to read the config
 		@chmod($this->configFilename, 0640);
