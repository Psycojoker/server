--- conflicted
+++ resolved
@@ -5,28 +5,18 @@
 # Translators:
 # Christer Eriksson <post@hc3web.com>, 2012.
 # Daniel Sandman <revoltism@gmail.com>, 2012.
-<<<<<<< HEAD
-=======
 # Magnus Höglund <magnus@linux.com>, 2012.
 #   <magnus@linux.com>, 2012.
->>>>>>> 46d6fd15
 #   <revoltism@gmail.com>, 2011, 2012.
 #   <tscooter@hotmail.com>, 2012.
 msgid ""
 msgstr ""
 "Project-Id-Version: ownCloud\n"
 "Report-Msgid-Bugs-To: http://bugs.owncloud.org/\n"
-<<<<<<< HEAD
-"POT-Creation-Date: 2012-06-06 00:12+0200\n"
-"PO-Revision-Date: 2012-06-05 22:14+0000\n"
-"Last-Translator: icewind <icewind1991@gmail.com>\n"
-"Language-Team: Swedish (http://www.transifex.net/projects/p/owncloud/language/sv/)\n"
-=======
 "POT-Creation-Date: 2012-08-24 02:02+0200\n"
 "PO-Revision-Date: 2012-08-24 00:02+0000\n"
 "Last-Translator: I Robot <thomas.mueller@tmit.eu>\n"
 "Language-Team: Swedish (http://www.transifex.com/projects/p/owncloud/language/sv/)\n"
->>>>>>> 46d6fd15
 "MIME-Version: 1.0\n"
 "Content-Type: text/plain; charset=UTF-8\n"
 "Content-Transfer-Encoding: 8bit\n"
@@ -70,8 +60,6 @@
 #: ajax/categories/delete.php:34
 msgid "No contacts found."
 msgstr "Inga kontakter funna."
-<<<<<<< HEAD
-=======
 
 #: ajax/contact/add.php:47
 msgid "There was an error adding the contact."
@@ -88,7 +76,6 @@
 #: ajax/contact/addproperty.php:56
 msgid "Cannot add empty property."
 msgstr "Kan inte lägga till en tom egenskap."
->>>>>>> 46d6fd15
 
 #: ajax/contact/addproperty.php:67
 msgid "At least one of the address fields has to be filled out."
@@ -118,15 +105,9 @@
 msgid "Error parsing VCard for ID: \""
 msgstr "Fel vid läsning av VCard för ID: \""
 
-<<<<<<< HEAD
-#: ajax/createaddressbook.php:18
-msgid "Cannot add addressbook with an empty name."
-msgstr "Kan inte lägga till adressbok med ett tomt namn."
-=======
 #: ajax/contact/saveproperty.php:42
 msgid "checksum is not set."
 msgstr "kontrollsumma är inte satt."
->>>>>>> 46d6fd15
 
 #: ajax/contact/saveproperty.php:62
 msgid "Information about vCard is incorrect. Please reload the page: "
@@ -136,32 +117,11 @@
 msgid "Something went FUBAR. "
 msgstr "Något gick fel."
 
-<<<<<<< HEAD
-#: ajax/currentphoto.php:34 ajax/oc_photo.php:37 ajax/uploadphoto.php:41
-=======
 #: ajax/currentphoto.php:30 ajax/oc_photo.php:28 ajax/uploadphoto.php:36
->>>>>>> 46d6fd15
 #: ajax/uploadphoto.php:68
 msgid "No contact ID was submitted."
 msgstr "Inget kontakt-ID angavs."
 
-<<<<<<< HEAD
-#: ajax/currentphoto.php:40
-msgid "Error reading contact photo."
-msgstr "Fel uppstod när "
-
-#: ajax/currentphoto.php:52
-msgid "Error saving temporary file."
-msgstr "Fel uppstod när temporär fil skulle sparas."
-
-#: ajax/currentphoto.php:55
-msgid "The loading photo is not valid."
-msgstr "Det laddade fotot är inte giltigt."
-
-#: ajax/deletecard.php:37 ajax/saveproperty.php:58
-msgid "id is not set."
-msgstr "ID är inte satt."
-=======
 #: ajax/currentphoto.php:36
 msgid "Error reading contact photo."
 msgstr "Fel uppstod vid läsning av kontaktfoto."
@@ -173,57 +133,11 @@
 #: ajax/currentphoto.php:51
 msgid "The loading photo is not valid."
 msgstr "Det laddade fotot är inte giltigt."
->>>>>>> 46d6fd15
 
 #: ajax/editname.php:31
 msgid "Contact ID is missing."
 msgstr "Kontakt-ID saknas."
 
-<<<<<<< HEAD
-#: ajax/loadphoto.php:44
-msgid "Missing contact id."
-msgstr "Saknar kontakt-ID."
-
-#: ajax/oc_photo.php:41
-msgid "No photo path was submitted."
-msgstr "Ingen sökväg till foto angavs."
-
-#: ajax/oc_photo.php:48
-msgid "File doesn't exist:"
-msgstr "Filen existerar inte."
-
-#: ajax/oc_photo.php:54 ajax/oc_photo.php:57
-msgid "Error loading image."
-msgstr "Fel uppstod när bild laddades."
-
-#: ajax/savecrop.php:68
-msgid "Error getting contact object."
-msgstr ""
-
-#: ajax/savecrop.php:75
-msgid "Error getting PHOTO property."
-msgstr ""
-
-#: ajax/savecrop.php:88
-msgid "Error saving contact."
-msgstr ""
-
-#: ajax/savecrop.php:98
-msgid "Error resizing image"
-msgstr ""
-
-#: ajax/savecrop.php:101
-msgid "Error cropping image"
-msgstr ""
-
-#: ajax/savecrop.php:104
-msgid "Error creating temporary image"
-msgstr ""
-
-#: ajax/savecrop.php:107
-msgid "Error finding image: "
-msgstr ""
-=======
 #: ajax/oc_photo.php:32
 msgid "No photo path was submitted."
 msgstr "Ingen sökväg till foto angavs."
@@ -231,21 +145,11 @@
 #: ajax/oc_photo.php:39
 msgid "File doesn't exist:"
 msgstr "Filen existerar inte."
->>>>>>> 46d6fd15
 
 #: ajax/oc_photo.php:44 ajax/oc_photo.php:47
 msgid "Error loading image."
 msgstr "Fel uppstod när bild laddades."
 
-<<<<<<< HEAD
-#: ajax/saveproperty.php:61
-msgid "checksum is not set."
-msgstr "kontrollsumma är inte satt."
-
-#: ajax/saveproperty.php:78
-msgid "Information about vCard is incorrect. Please reload the page: "
-msgstr "Informationen om vCard är fel. Ladda om sidan:"
-=======
 #: ajax/savecrop.php:69
 msgid "Error getting contact object."
 msgstr "Fel vid hämtning av kontakt."
@@ -253,21 +157,11 @@
 #: ajax/savecrop.php:79
 msgid "Error getting PHOTO property."
 msgstr "Fel vid hämtning av egenskaper för FOTO."
->>>>>>> 46d6fd15
 
 #: ajax/savecrop.php:98
 msgid "Error saving contact."
 msgstr "Fel vid sparande av kontakt."
 
-<<<<<<< HEAD
-#: ajax/saveproperty.php:150
-msgid "Error updating contact property."
-msgstr "Fel uppstod när kontaktegenskap skulle uppdateras"
-
-#: ajax/updateaddressbook.php:20
-msgid "Cannot update addressbook with an empty name."
-msgstr "Kan inte uppdatera adressboken med ett tomt namn."
-=======
 #: ajax/savecrop.php:109
 msgid "Error resizing image"
 msgstr "Fel vid storleksförändring av bilden"
@@ -275,7 +169,6 @@
 #: ajax/savecrop.php:112
 msgid "Error cropping image"
 msgstr "Fel vid beskärning av bilden"
->>>>>>> 46d6fd15
 
 #: ajax/savecrop.php:115
 msgid "Error creating temporary image"
@@ -289,17 +182,6 @@
 msgid "Error uploading contacts to storage."
 msgstr "Fel uppstod när kontakt skulle lagras."
 
-<<<<<<< HEAD
-#: ajax/uploadimport.php:59 ajax/uploadphoto.php:77
-msgid "There is no error, the file uploaded with success"
-msgstr "Inga fel uppstod. Filen laddades upp utan problem."
-
-#: ajax/uploadimport.php:60 ajax/uploadphoto.php:78
-msgid "The uploaded file exceeds the upload_max_filesize directive in php.ini"
-msgstr "Den uppladdade filen överskrider upload_max_filesize direktivet i php.ini"
-
-#: ajax/uploadimport.php:61 ajax/uploadphoto.php:79
-=======
 #: ajax/uploadimport.php:61 ajax/uploadphoto.php:77
 msgid "There is no error, the file uploaded with success"
 msgstr "Inga fel uppstod. Filen laddades upp utan problem."
@@ -309,223 +191,11 @@
 msgstr "Den uppladdade filen överskrider upload_max_filesize direktivet i php.ini"
 
 #: ajax/uploadimport.php:63 ajax/uploadphoto.php:79
->>>>>>> 46d6fd15
 msgid ""
 "The uploaded file exceeds the MAX_FILE_SIZE directive that was specified in "
 "the HTML form"
 msgstr "Den uppladdade filen överskrider MAX_FILE_SIZE direktivet som har angetts i HTML formuläret"
 
-<<<<<<< HEAD
-#: ajax/uploadimport.php:62 ajax/uploadphoto.php:80
-msgid "The uploaded file was only partially uploaded"
-msgstr "Den uppladdade filen var bara delvist uppladdad"
-
-#: ajax/uploadimport.php:63 ajax/uploadphoto.php:81
-msgid "No file was uploaded"
-msgstr "Ingen fil laddades upp"
-
-#: ajax/uploadimport.php:64 ajax/uploadphoto.php:82
-msgid "Missing a temporary folder"
-msgstr "En temporär mapp saknas"
-
-#: ajax/uploadphoto.php:59 ajax/uploadphoto.php:102
-msgid "Couldn't save temporary image: "
-msgstr ""
-
-#: ajax/uploadphoto.php:62 ajax/uploadphoto.php:105
-msgid "Couldn't load temporary image: "
-msgstr ""
-
-#: ajax/uploadphoto.php:71
-msgid "No file was uploaded. Unknown error"
-msgstr ""
-
-#: appinfo/app.php:17 templates/settings.php:3
-msgid "Contacts"
-msgstr "Kontakter"
-
-#: js/contacts.js:24
-msgid "Sorry, this functionality has not been implemented yet"
-msgstr ""
-
-#: js/contacts.js:24
-msgid "Not implemented"
-msgstr ""
-
-#: js/contacts.js:29
-msgid "Couldn't get a valid address."
-msgstr ""
-
-#: js/contacts.js:29 js/contacts.js:334 js/contacts.js:341 js/contacts.js:355
-#: js/contacts.js:393 js/contacts.js:399 js/contacts.js:565 js/contacts.js:605
-#: js/contacts.js:631 js/contacts.js:668 js/contacts.js:747 js/contacts.js:753
-#: js/contacts.js:765 js/contacts.js:799 js/contacts.js:1056
-#: js/contacts.js:1064 js/contacts.js:1073 js/contacts.js:1130
-#: js/contacts.js:1146 js/contacts.js:1161 js/contacts.js:1173
-#: js/contacts.js:1196 js/contacts.js:1449 js/contacts.js:1457
-#: js/contacts.js:1483 js/contacts.js:1494 js/contacts.js:1509
-#: js/contacts.js:1526 js/contacts.js:1596 js/contacts.js:1644
-#: js/contacts.js:1654 js/contacts.js:1657
-msgid "Error"
-msgstr ""
-
-#: js/contacts.js:364
-msgid "Are you sure you want to delete this contact?"
-msgstr ""
-
-#: js/contacts.js:364
-msgid "Warning"
-msgstr ""
-
-#: js/contacts.js:605
-msgid "This property has to be non-empty."
-msgstr ""
-
-#: js/contacts.js:631
-msgid "Couldn't serialize elements."
-msgstr ""
-
-#: js/contacts.js:747 js/contacts.js:765
-msgid ""
-"'deleteProperty' called without type argument. Please report at "
-"bugs.owncloud.org"
-msgstr ""
-
-#: js/contacts.js:781
-msgid "Edit name"
-msgstr ""
-
-#: js/contacts.js:1056
-msgid "No files selected for upload."
-msgstr ""
-
-#: js/contacts.js:1064 js/contacts.js:1449 js/contacts.js:1634
-msgid ""
-"The file you are trying to upload exceed the maximum size for file uploads "
-"on this server."
-msgstr ""
-
-#: js/contacts.js:1119
-msgid "Select photo"
-msgstr ""
-
-#: js/contacts.js:1257 js/contacts.js:1290
-msgid "Select type"
-msgstr ""
-
-#: js/contacts.js:1305 templates/part.importaddressbook.php:25
-msgid "Drop a VCF file to import contacts."
-msgstr "Släpp en VCF-fil för att importera kontakter."
-
-#: js/contacts.js:1475
-msgid "Import done. Success/Failure: "
-msgstr ""
-
-#: js/contacts.js:1476
-msgid "OK"
-msgstr ""
-
-#: js/contacts.js:1494
-msgid "Displayname cannot be empty."
-msgstr ""
-
-#: js/contacts.js:1634
-msgid "Upload too large"
-msgstr ""
-
-#: js/contacts.js:1638
-msgid "Only image files can be used as profile picture."
-msgstr ""
-
-#: js/contacts.js:1638
-msgid "Wrong file type"
-msgstr ""
-
-#: js/contacts.js:1644
-msgid ""
-"Your browser doesn't support AJAX upload. Please click on the profile "
-"picture to select a photo to upload."
-msgstr ""
-
-#: js/loader.js:49
-msgid "Result: "
-msgstr ""
-
-#: js/loader.js:49
-msgid " imported, "
-msgstr ""
-
-#: js/loader.js:49
-msgid " failed."
-msgstr ""
-
-#: lib/app.php:30
-msgid "Addressbook not found."
-msgstr "Hittade inte adressboken"
-
-#: lib/app.php:34
-msgid "This is not your addressbook."
-msgstr "Det här är inte din adressbok."
-
-#: lib/app.php:45
-msgid "Contact could not be found."
-msgstr "Kontakt kunde inte hittas."
-
-#: lib/app.php:101 templates/part.contact.php:109
-msgid "Address"
-msgstr "Adress"
-
-#: lib/app.php:102
-msgid "Telephone"
-msgstr "Telefon"
-
-#: lib/app.php:103 templates/part.contact.php:108
-msgid "Email"
-msgstr "E-post"
-
-#: lib/app.php:104 templates/part.contact.php:33 templates/part.contact.php:34
-#: templates/part.contact.php:104
-msgid "Organization"
-msgstr "Organisation"
-
-#: lib/app.php:116 lib/app.php:123 lib/app.php:133
-msgid "Work"
-msgstr "Arbete"
-
-#: lib/app.php:117 lib/app.php:121 lib/app.php:134
-msgid "Home"
-msgstr "Hem"
-
-#: lib/app.php:122
-msgid "Mobile"
-msgstr "Mobil"
-
-#: lib/app.php:124
-msgid "Text"
-msgstr "Text"
-
-#: lib/app.php:125
-msgid "Voice"
-msgstr "Röst"
-
-#: lib/app.php:126
-msgid "Message"
-msgstr "Meddelande"
-
-#: lib/app.php:127
-msgid "Fax"
-msgstr "Fax"
-
-#: lib/app.php:128
-msgid "Video"
-msgstr "Video"
-
-#: lib/app.php:129
-msgid "Pager"
-msgstr "Personsökare"
-
-#: lib/app.php:135
-=======
 #: ajax/uploadimport.php:64 ajax/uploadphoto.php:80
 msgid "The uploaded file was only partially uploaded"
 msgstr "Den uppladdade filen var bara delvist uppladdad"
@@ -752,7 +422,6 @@
 msgstr "Personsökare"
 
 #: lib/app.php:215
->>>>>>> 46d6fd15
 msgid "Internet"
 msgstr "Internet"
 
@@ -841,29 +510,17 @@
 msgid "Addressbooks"
 msgstr "Adressböcker"
 
-<<<<<<< HEAD
-#: templates/part.chooseaddressbook.php:1
-msgid "Configure Address Books"
-msgstr "Konfigurera adressböcker"
-=======
 #: templates/index.php:36 templates/part.import.php:24
 msgid "Close"
 msgstr "Stäng"
->>>>>>> 46d6fd15
 
 #: templates/index.php:37
 msgid "Keyboard shortcuts"
 msgstr "Kortkommandon"
 
-<<<<<<< HEAD
-#: templates/part.chooseaddressbook.php:17
-msgid "Import from VCF"
-msgstr "Importera från VCF"
-=======
 #: templates/index.php:39
 msgid "Navigation"
 msgstr "Navigering"
->>>>>>> 46d6fd15
 
 #: templates/index.php:42
 msgid "Next contact in list"
@@ -908,13 +565,10 @@
 #: templates/part.contact.php:17
 msgid "Drop photo to upload"
 msgstr "Släpp foto för att ladda upp"
-<<<<<<< HEAD
-=======
 
 #: templates/part.contact.php:19
 msgid "Delete current photo"
 msgstr "Ta bort aktuellt foto"
->>>>>>> 46d6fd15
 
 #: templates/part.contact.php:20
 msgid "Edit current photo"
@@ -935,8 +589,6 @@
 #: templates/part.contact.php:36
 msgid "Edit name details"
 msgstr "Redigera detaljer för namn"
-<<<<<<< HEAD
-=======
 
 #: templates/part.contact.php:39 templates/part.contact.php:40
 #: templates/part.contact.php:126
@@ -948,7 +600,6 @@
 #: templates/part.contact.php:50 templates/settings.php:36
 msgid "Delete"
 msgstr "Radera"
->>>>>>> 46d6fd15
 
 #: templates/part.contact.php:41 templates/part.contact.php:127
 msgid "Nickname"
@@ -993,11 +644,7 @@
 
 #: templates/part.contact.php:60
 msgid "Please specify a valid email address."
-<<<<<<< HEAD
-msgstr "Vänligen ange en giltig e-postadress"
-=======
 msgstr "Vänligen ange en giltig e-postadress."
->>>>>>> 46d6fd15
 
 #: templates/part.contact.php:60
 msgid "Enter email address"
@@ -1013,17 +660,11 @@
 
 #: templates/part.contact.php:75
 msgid "Enter phone number"
-<<<<<<< HEAD
-msgstr "Ange ett telefonnummer"
-=======
 msgstr "Ange telefonnummer"
->>>>>>> 46d6fd15
 
 #: templates/part.contact.php:79
 msgid "Delete phone number"
 msgstr "Ta bort telefonnummer"
-<<<<<<< HEAD
-=======
 
 #: templates/part.contact.php:100
 msgid "Instant Messenger"
@@ -1032,7 +673,6 @@
 #: templates/part.contact.php:101
 msgid "Delete IM"
 msgstr "Radera IM"
->>>>>>> 46d6fd15
 
 #: templates/part.contact.php:110
 msgid "View on map"
@@ -1050,39 +690,6 @@
 msgid "Add field"
 msgstr "Lägg till fält"
 
-<<<<<<< HEAD
-#: templates/part.contact.php:103
-msgid "Profile picture"
-msgstr "Profilbild"
-
-#: templates/part.contact.php:107
-msgid "Phone"
-msgstr "Telefon"
-
-#: templates/part.contact.php:110
-msgid "Note"
-msgstr "Notering"
-
-#: templates/part.contactphoto.php:8
-msgid "Delete current photo"
-msgstr "Ta bort aktuellt foto"
-
-#: templates/part.contactphoto.php:9
-msgid "Edit current photo"
-msgstr "Redigera aktuellt foto"
-
-#: templates/part.contactphoto.php:10
-msgid "Upload new photo"
-msgstr "Ladda upp ett nytt foto"
-
-#: templates/part.contactphoto.php:11
-msgid "Select photo from ownCloud"
-msgstr "Välj foto från ownCloud"
-
-#: templates/part.cropphoto.php:64
-msgid "The temporary image has been removed from cache."
-msgstr ""
-=======
 #: templates/part.contact.php:129
 msgid "Phone"
 msgstr "Telefon"
@@ -1106,7 +713,6 @@
 #: templates/part.contact.php:138
 msgid "Download contact"
 msgstr "Ladda ner kontakt"
->>>>>>> 46d6fd15
 
 #: templates/part.contact.php:139
 msgid "Delete contact"
@@ -1171,17 +777,6 @@
 msgid "Country"
 msgstr "Land"
 
-<<<<<<< HEAD
-#: templates/part.edit_categories_dialog.php:4
-msgid "Edit categories"
-msgstr "Editera kategorier"
-
-#: templates/part.edit_categories_dialog.php:14
-msgid "Add"
-msgstr "Ny"
-
-=======
->>>>>>> 46d6fd15
 #: templates/part.edit_name_dialog.php:16
 msgid "Addressbook"
 msgstr "Adressbok"
@@ -1192,17 +787,6 @@
 
 #: templates/part.edit_name_dialog.php:27
 msgid "Miss"
-<<<<<<< HEAD
-msgstr "Herr"
-
-#: templates/part.edit_name_dialog.php:28
-msgid "Ms"
-msgstr "Ingen adressbok funnen."
-
-#: templates/part.edit_name_dialog.php:29
-msgid "Mr"
-msgstr "Fru"
-=======
 msgstr "Fröken"
 
 #: templates/part.edit_name_dialog.php:28
@@ -1212,7 +796,6 @@
 #: templates/part.edit_name_dialog.php:29
 msgid "Mr"
 msgstr "Herr"
->>>>>>> 46d6fd15
 
 #: templates/part.edit_name_dialog.php:30
 msgid "Sir"
@@ -1220,19 +803,11 @@
 
 #: templates/part.edit_name_dialog.php:31
 msgid "Mrs"
-<<<<<<< HEAD
-msgstr "Fröken"
-
-#: templates/part.edit_name_dialog.php:32
-msgid "Dr"
-msgstr "Dr"
-=======
 msgstr "Fru"
 
 #: templates/part.edit_name_dialog.php:32
 msgid "Dr"
 msgstr "Dr."
->>>>>>> 46d6fd15
 
 #: templates/part.edit_name_dialog.php:35
 msgid "Given name"
@@ -1280,40 +855,7 @@
 
 #: templates/part.edit_name_dialog.php:52
 msgid "Sn."
-<<<<<<< HEAD
-msgstr ""
-
-#: templates/part.editaddressbook.php:9
-msgid "New Addressbook"
-msgstr "Ny adressbok"
-
-#: templates/part.editaddressbook.php:9
-msgid "Edit Addressbook"
-msgstr "Redigera adressbok"
-
-#: templates/part.editaddressbook.php:12
-msgid "Displayname"
-msgstr "Visningsnamn"
-
-#: templates/part.editaddressbook.php:23
-msgid "Active"
-msgstr "Aktiv"
-
-#: templates/part.editaddressbook.php:29
-msgid "Save"
-msgstr "Spara"
-
-#: templates/part.editaddressbook.php:29
-msgid "Submit"
-msgstr "Skicka in"
-
-#: templates/part.editaddressbook.php:30
-#: templates/part.importaddressbook.php:34
-msgid "Cancel"
-msgstr "Avbryt"
-=======
 msgstr "Sn."
->>>>>>> 46d6fd15
 
 #: templates/part.import.php:1
 msgid "Import a contacts file"
@@ -1330,39 +872,10 @@
 #: templates/part.import.php:15
 msgid "Name of new addressbook"
 msgstr "Namn för ny adressbok"
-<<<<<<< HEAD
-
-#: templates/part.import.php:17
-msgid "Import"
-msgstr "Importera"
-=======
->>>>>>> 46d6fd15
 
 #: templates/part.import.php:20
 msgid "Importing contacts"
 msgstr "Importerar kontakter"
-<<<<<<< HEAD
-
-#: templates/part.import.php:24
-msgid "Close"
-msgstr ""
-
-#: templates/part.importaddressbook.php:12
-msgid ""
-"Currently this import function doesn't work while encryption is enabled.<br "
-"/>Please upload your VCF file with the file manager and click on it to "
-"import."
-msgstr ""
-
-#: templates/part.importaddressbook.php:16
-msgid "Select address book to import to:"
-msgstr "Importera till adressbok:"
-
-#: templates/part.importaddressbook.php:26
-msgid "Select from HD"
-msgstr "Välj från hårddisk"
-=======
->>>>>>> 46d6fd15
 
 #: templates/part.no_contacts.php:3
 msgid "You have no contacts in your addressbook."
@@ -1372,15 +885,9 @@
 msgid "Add contact"
 msgstr "Lägg till en kontakt"
 
-<<<<<<< HEAD
-#: templates/part.no_contacts.php:5
-msgid "Configure addressbooks"
-msgstr "Konfigurera adressböcker"
-=======
 #: templates/part.selectaddressbook.php:1
 msgid "Select Address Books"
 msgstr "Välj adressböcker"
->>>>>>> 46d6fd15
 
 #: templates/part.selectaddressbook.php:27
 msgid "Enter name"
@@ -1396,11 +903,7 @@
 
 #: templates/settings.php:3
 msgid "more info"
-<<<<<<< HEAD
-msgstr "mera information"
-=======
 msgstr "mer information"
->>>>>>> 46d6fd15
 
 #: templates/settings.php:5
 msgid "Primary address (Kontact et al)"
@@ -1408,9 +911,6 @@
 
 #: templates/settings.php:7
 msgid "iOS/OS X"
-<<<<<<< HEAD
-msgstr "iOS/OS X"
-=======
 msgstr "iOS/OS X"
 
 #: templates/settings.php:20
@@ -1455,5 +955,4 @@
 
 #: templates/settings.php:52
 msgid "More..."
-msgstr "Mer..."
->>>>>>> 46d6fd15
+msgstr "Mer..."