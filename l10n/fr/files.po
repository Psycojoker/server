--- conflicted
+++ resolved
@@ -11,21 +11,16 @@
 # Guillaume Paumier <guillom.pom@gmail.com>, 2012.
 #   <life_0n_mars@live.fr>, 2012.
 # Nahir Mohamed <nahirmoha@gmail.com>, 2012.
+# Robert Di Rosa <>, 2012.
 #   <rom1dep@gmail.com>, 2011.
 # Romain DEP. <rom1dep@gmail.com>, 2012.
 msgid ""
 msgstr ""
 "Project-Id-Version: ownCloud\n"
 "Report-Msgid-Bugs-To: http://bugs.owncloud.org/\n"
-<<<<<<< HEAD
-"POT-Creation-Date: 2012-09-27 02:01+0200\n"
-"PO-Revision-Date: 2012-09-26 12:42+0000\n"
-"Last-Translator: Christophe Lherieau <skimpax@gmail.com>\n"
-=======
-"POT-Creation-Date: 2012-11-14 00:02+0100\n"
-"PO-Revision-Date: 2012-11-13 02:43+0000\n"
-"Last-Translator: I Robot <owncloud-bot@tmit.eu>\n"
->>>>>>> d1c0f2a7
+"POT-Creation-Date: 2012-12-05 00:04+0100\n"
+"PO-Revision-Date: 2012-12-04 10:24+0000\n"
+"Last-Translator: Robert Di Rosa <>\n"
 "Language-Team: French (http://www.transifex.com/projects/p/owncloud/language/fr/)\n"
 "MIME-Version: 1.0\n"
 "Content-Type: text/plain; charset=UTF-8\n"
@@ -38,322 +33,166 @@
 msgstr "Aucune erreur, le fichier a été téléversé avec succès"
 
 #: ajax/upload.php:21
-msgid "The uploaded file exceeds the upload_max_filesize directive in php.ini"
-msgstr "Le fichier téléversé excède la valeur de upload_max_filesize spécifiée dans php.ini"
-
-#: ajax/upload.php:22
+msgid ""
+"The uploaded file exceeds the upload_max_filesize directive in php.ini: "
+msgstr "Le fichier envoyé dépasse la valeur upload_max_filesize située dans le fichier php.ini:"
+
+#: ajax/upload.php:23
 msgid ""
 "The uploaded file exceeds the MAX_FILE_SIZE directive that was specified in "
 "the HTML form"
 msgstr "Le fichier téléversé excède la valeur de MAX_FILE_SIZE spécifiée dans le formulaire HTML"
 
-#: ajax/upload.php:23
+#: ajax/upload.php:25
 msgid "The uploaded file was only partially uploaded"
 msgstr "Le fichier n'a été que partiellement téléversé"
 
-#: ajax/upload.php:24
+#: ajax/upload.php:26
 msgid "No file was uploaded"
 msgstr "Aucun fichier n'a été téléversé"
 
-#: ajax/upload.php:25
+#: ajax/upload.php:27
 msgid "Missing a temporary folder"
 msgstr "Il manque un répertoire temporaire"
 
-#: ajax/upload.php:26
+#: ajax/upload.php:28
 msgid "Failed to write to disk"
 msgstr "Erreur d'écriture sur le disque"
 
-#: appinfo/app.php:6
+#: appinfo/app.php:10
 msgid "Files"
 msgstr "Fichiers"
 
-<<<<<<< HEAD
-#: js/fileactions.js:108 templates/index.php:62
+#: js/fileactions.js:117 templates/index.php:83 templates/index.php:84
 msgid "Unshare"
 msgstr "Ne plus partager"
 
-#: js/fileactions.js:110 templates/index.php:64
+#: js/fileactions.js:119 templates/index.php:89 templates/index.php:90
 msgid "Delete"
 msgstr "Supprimer"
 
-#: js/fileactions.js:182
+#: js/fileactions.js:181
 msgid "Rename"
 msgstr "Renommer"
 
-#: js/filelist.js:190 js/filelist.js:192
-msgid "already exists"
-msgstr "existe déjà"
-
-#: js/filelist.js:190 js/filelist.js:192
+#: js/filelist.js:201 js/filelist.js:203
+msgid "{new_name} already exists"
+msgstr "{new_name} existe déjà"
+
+#: js/filelist.js:201 js/filelist.js:203
 msgid "replace"
 msgstr "remplacer"
 
-#: js/filelist.js:190
+#: js/filelist.js:201
 msgid "suggest name"
 msgstr "Suggérer un nom"
 
-#: js/filelist.js:190 js/filelist.js:192
+#: js/filelist.js:201 js/filelist.js:203
 msgid "cancel"
 msgstr "annuler"
 
-#: js/filelist.js:239 js/filelist.js:241
-msgid "replaced"
-msgstr "remplacé"
-
-#: js/filelist.js:239 js/filelist.js:241 js/filelist.js:273 js/filelist.js:275
+#: js/filelist.js:250
+msgid "replaced {new_name}"
+msgstr "{new_name} a été replacé"
+
+#: js/filelist.js:250 js/filelist.js:252 js/filelist.js:284 js/filelist.js:286
 msgid "undo"
 msgstr "annuler"
 
-#: js/filelist.js:241
-msgid "with"
-msgstr "avec"
-
-#: js/filelist.js:273
-msgid "unshared"
-msgstr "non partagée"
-
-#: js/filelist.js:275
-msgid "deleted"
-msgstr "supprimé"
-
-#: js/files.js:179
+#: js/filelist.js:252
+msgid "replaced {new_name} with {old_name}"
+msgstr "{new_name} a été remplacé par {old_name}"
+
+#: js/filelist.js:284
+msgid "unshared {files}"
+msgstr "Fichiers non partagés : {files}"
+
+#: js/filelist.js:286
+msgid "deleted {files}"
+msgstr "Fichiers supprimés : {files}"
+
+#: js/files.js:33
+msgid ""
+"Invalid name, '\\', '/', '<', '>', ':', '\"', '|', '?' and '*' are not "
+"allowed."
+msgstr "Nom invalide, les caractères '\\', '/', '<', '>', ':', '\"', '|', '?' et '*' ne sont pas autorisés."
+
+#: js/files.js:183
 msgid "generating ZIP-file, it may take some time."
 msgstr "Fichier ZIP en cours d'assemblage ;  cela peut prendre du temps."
 
-#: js/files.js:208
+#: js/files.js:218
 msgid "Unable to upload your file as it is a directory or has 0 bytes"
 msgstr "Impossible de charger vos fichiers car il s'agit d'un dossier ou le fichier fait 0 octet."
 
-#: js/files.js:208
+#: js/files.js:218
 msgid "Upload Error"
 msgstr "Erreur de chargement"
 
-#: js/files.js:236 js/files.js:341 js/files.js:371
+#: js/files.js:235
+msgid "Close"
+msgstr "Fermer"
+
+#: js/files.js:254 js/files.js:368 js/files.js:398
 msgid "Pending"
 msgstr "En cours"
 
-#: js/files.js:256
+#: js/files.js:274
 msgid "1 file uploading"
 msgstr "1 fichier en cours de téléchargement"
 
-#: js/files.js:259 js/files.js:304 js/files.js:319
-msgid "files uploading"
-msgstr "fichiers en cours de téléchargement"
-
-#: js/files.js:322 js/files.js:355
+#: js/files.js:277 js/files.js:331 js/files.js:346
+msgid "{count} files uploading"
+msgstr "{count} fichiers téléversés"
+
+#: js/files.js:349 js/files.js:382
 msgid "Upload cancelled."
 msgstr "Chargement annulé."
 
-#: js/files.js:424
+#: js/files.js:451
 msgid ""
 "File upload is in progress. Leaving the page now will cancel the upload."
 msgstr "L'envoi du fichier est en cours. Quitter cette page maintenant annulera l'envoi du fichier."
 
-#: js/files.js:494
-msgid "Invalid name, '/' is not allowed."
-msgstr "Nom invalide, '/' n'est pas autorisé."
-
-#: js/files.js:668
-msgid "files scanned"
-msgstr "fichiers indexés"
-
-#: js/files.js:676
+#: js/files.js:523
+msgid "Invalid folder name. Usage of \"Shared\" is reserved by Owncloud"
+msgstr "Nom de répertoire invalide. \"Shared\" est réservé par ownCloud"
+
+#: js/files.js:704
+msgid "{count} files scanned"
+msgstr "{count} fichiers indexés"
+
+#: js/files.js:712
 msgid "error while scanning"
 msgstr "erreur lors de l'indexation"
 
-#: js/files.js:749 templates/index.php:48
+#: js/files.js:785 templates/index.php:65
 msgid "Name"
 msgstr "Nom"
 
-#: js/files.js:750 templates/index.php:56
+#: js/files.js:786 templates/index.php:76
 msgid "Size"
 msgstr "Taille"
 
-#: js/files.js:751 templates/index.php:58
+#: js/files.js:787 templates/index.php:78
 msgid "Modified"
 msgstr "Modifié"
 
-#: js/files.js:778
-msgid "folder"
-msgstr "dossier"
-
-#: js/files.js:780
-msgid "folders"
-msgstr "dossiers"
-
-#: js/files.js:788
-msgid "file"
-msgstr "fichier"
-
-#: js/files.js:790
-msgid "files"
-msgstr "fichiers"
-
-#: js/files.js:834
-msgid "seconds ago"
-msgstr "secondes passées"
-
-#: js/files.js:835
-msgid "minute ago"
-msgstr "minute passée"
-
-#: js/files.js:836
-msgid "minutes ago"
-msgstr "minutes passées"
-
-#: js/files.js:839
-msgid "today"
-msgstr "aujourd'hui"
-
-#: js/files.js:840
-msgid "yesterday"
-msgstr "hier"
-
-#: js/files.js:841
-msgid "days ago"
-msgstr "jours passés"
-
-#: js/files.js:842
-msgid "last month"
-msgstr "mois dernier"
-
-#: js/files.js:844
-msgid "months ago"
-msgstr "mois passés"
-
-#: js/files.js:845
-msgid "last year"
-msgstr "année dernière"
-
-#: js/files.js:846
-msgid "years ago"
-msgstr "années passées"
-=======
-#: js/fileactions.js:108 templates/index.php:64
-msgid "Unshare"
-msgstr "Ne plus partager"
-
-#: js/fileactions.js:110 templates/index.php:66
-msgid "Delete"
-msgstr "Supprimer"
-
-#: js/fileactions.js:172
-msgid "Rename"
-msgstr "Renommer"
-
-#: js/filelist.js:198 js/filelist.js:200
-msgid "{new_name} already exists"
-msgstr "{new_name} existe déjà"
-
-#: js/filelist.js:198 js/filelist.js:200
-msgid "replace"
-msgstr "remplacer"
-
-#: js/filelist.js:198
-msgid "suggest name"
-msgstr "Suggérer un nom"
-
-#: js/filelist.js:198 js/filelist.js:200
-msgid "cancel"
-msgstr "annuler"
-
-#: js/filelist.js:247
-msgid "replaced {new_name}"
-msgstr "{new_name} a été replacé"
-
-#: js/filelist.js:247 js/filelist.js:249 js/filelist.js:281 js/filelist.js:283
-msgid "undo"
-msgstr "annuler"
-
-#: js/filelist.js:249
-msgid "replaced {new_name} with {old_name}"
-msgstr "{new_name} a été remplacé par {old_name}"
-
-#: js/filelist.js:281
-msgid "unshared {files}"
-msgstr "Fichiers non partagés : {files}"
-
-#: js/filelist.js:283
-msgid "deleted {files}"
-msgstr "Fichiers supprimés : {files}"
-
-#: js/files.js:171
-msgid "generating ZIP-file, it may take some time."
-msgstr "Fichier ZIP en cours d'assemblage ;  cela peut prendre du temps."
-
-#: js/files.js:206
-msgid "Unable to upload your file as it is a directory or has 0 bytes"
-msgstr "Impossible de charger vos fichiers car il s'agit d'un dossier ou le fichier fait 0 octet."
-
-#: js/files.js:206
-msgid "Upload Error"
-msgstr "Erreur de chargement"
-
-#: js/files.js:223
-msgid "Close"
-msgstr "Fermer"
-
-#: js/files.js:237 js/files.js:342 js/files.js:372
-msgid "Pending"
-msgstr "En cours"
-
-#: js/files.js:257
-msgid "1 file uploading"
-msgstr "1 fichier en cours de téléchargement"
-
-#: js/files.js:260 js/files.js:305 js/files.js:320
-msgid "{count} files uploading"
-msgstr "{count} fichiers téléversés"
-
-#: js/files.js:323 js/files.js:356
-msgid "Upload cancelled."
-msgstr "Chargement annulé."
-
-#: js/files.js:425
-msgid ""
-"File upload is in progress. Leaving the page now will cancel the upload."
-msgstr "L'envoi du fichier est en cours. Quitter cette page maintenant annulera l'envoi du fichier."
-
-#: js/files.js:495
-msgid "Invalid name, '/' is not allowed."
-msgstr "Nom invalide, '/' n'est pas autorisé."
-
-#: js/files.js:676
-msgid "{count} files scanned"
-msgstr "{count} fichiers indexés"
-
-#: js/files.js:684
-msgid "error while scanning"
-msgstr "erreur lors de l'indexation"
-
-#: js/files.js:757 templates/index.php:50
-msgid "Name"
-msgstr "Nom"
-
-#: js/files.js:758 templates/index.php:58
-msgid "Size"
-msgstr "Taille"
-
-#: js/files.js:759 templates/index.php:60
-msgid "Modified"
-msgstr "Modifié"
-
-#: js/files.js:786
+#: js/files.js:814
 msgid "1 folder"
 msgstr "1 dossier"
 
-#: js/files.js:788
+#: js/files.js:816
 msgid "{count} folders"
 msgstr "{count} dossiers"
 
-#: js/files.js:796
+#: js/files.js:824
 msgid "1 file"
 msgstr "1 fichier"
 
-#: js/files.js:798
+#: js/files.js:826
 msgid "{count} files"
 msgstr "{count} fichiers"
->>>>>>> d1c0f2a7
 
 #: templates/admin.php:5
 msgid "File handling"
@@ -363,31 +202,27 @@
 msgid "Maximum upload size"
 msgstr "Taille max. d'envoi"
 
-#: templates/admin.php:7
+#: templates/admin.php:9
 msgid "max. possible: "
 msgstr "Max. possible :"
 
-#: templates/admin.php:9
+#: templates/admin.php:12
 msgid "Needed for multi-file and folder downloads."
 msgstr "Nécessaire pour le téléchargement de plusieurs fichiers et de dossiers."
 
-#: templates/admin.php:9
+#: templates/admin.php:14
 msgid "Enable ZIP-download"
 msgstr "Activer le téléchargement ZIP"
 
-#: templates/admin.php:11
+#: templates/admin.php:17
 msgid "0 is unlimited"
 msgstr "0 est illimité"
 
-#: templates/admin.php:12
+#: templates/admin.php:19
 msgid "Maximum input size for ZIP files"
 msgstr "Taille maximale pour les fichiers ZIP"
 
-<<<<<<< HEAD
-#: templates/admin.php:14
-=======
-#: templates/admin.php:15
->>>>>>> d1c0f2a7
+#: templates/admin.php:23
 msgid "Save"
 msgstr "Sauvegarder"
 
@@ -395,84 +230,48 @@
 msgid "New"
 msgstr "Nouveau"
 
-#: templates/index.php:9
+#: templates/index.php:10
 msgid "Text file"
 msgstr "Fichier texte"
 
-#: templates/index.php:10
+#: templates/index.php:12
 msgid "Folder"
 msgstr "Dossier"
 
-#: templates/index.php:11
+#: templates/index.php:14
 msgid "From link"
 msgstr "Depuis le lien"
 
-<<<<<<< HEAD
-#: templates/index.php:20
-=======
-#: templates/index.php:22
->>>>>>> d1c0f2a7
+#: templates/index.php:35
 msgid "Upload"
 msgstr "Envoyer"
 
-#: templates/index.php:29
+#: templates/index.php:43
 msgid "Cancel upload"
 msgstr "Annuler l'envoi"
 
-<<<<<<< HEAD
-#: templates/index.php:40
+#: templates/index.php:57
 msgid "Nothing in here. Upload something!"
 msgstr "Il n'y a rien ici ! Envoyez donc quelque chose :)"
 
-#: templates/index.php:50
-msgid "Share"
-msgstr "Partager"
-
-#: templates/index.php:52
+#: templates/index.php:71
 msgid "Download"
 msgstr "Téléchargement"
 
-#: templates/index.php:75
+#: templates/index.php:103
 msgid "Upload too large"
 msgstr "Fichier trop volumineux"
 
-#: templates/index.php:77
-=======
-#: templates/index.php:42
-msgid "Nothing in here. Upload something!"
-msgstr "Il n'y a rien ici ! Envoyez donc quelque chose :)"
-
-#: templates/index.php:52
-msgid "Share"
-msgstr "Partager"
-
-#: templates/index.php:54
-msgid "Download"
-msgstr "Téléchargement"
-
-#: templates/index.php:77
-msgid "Upload too large"
-msgstr "Fichier trop volumineux"
-
-#: templates/index.php:79
->>>>>>> d1c0f2a7
+#: templates/index.php:105
 msgid ""
 "The files you are trying to upload exceed the maximum size for file uploads "
 "on this server."
 msgstr "Les fichiers que vous essayez d'envoyer dépassent la taille maximale permise par ce serveur."
 
-<<<<<<< HEAD
-#: templates/index.php:82
+#: templates/index.php:110
 msgid "Files are being scanned, please wait."
 msgstr "Les fichiers sont en cours d'analyse, veuillez patienter."
 
-#: templates/index.php:85
-=======
-#: templates/index.php:84
-msgid "Files are being scanned, please wait."
-msgstr "Les fichiers sont en cours d'analyse, veuillez patienter."
-
-#: templates/index.php:87
->>>>>>> d1c0f2a7
+#: templates/index.php:113
 msgid "Current scanning"
 msgstr "Analyse en cours"