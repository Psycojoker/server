<?php
// +----------------------------------------------------------------------+
// | PHP versions 4 and 5                                                 |
// +----------------------------------------------------------------------+
// | Copyright (c) 1998-2008 Manuel Lemos, Tomas V.V.Cox,                 |
// | Stig. S. Bakken, Lukas Smith                                         |
// | All rights reserved.                                                 |
// +----------------------------------------------------------------------+
// | MDB2 is a merge of PEAR DB and Metabases that provides a unified DB  |
// | API as well as database abstraction for PHP applications.            |
// | This LICENSE is in the BSD license style.                            |
// |                                                                      |
// | Redistribution and use in source and binary forms, with or without   |
// | modification, are permitted provided that the following conditions   |
// | are met:                                                             |
// |                                                                      |
// | Redistributions of source code must retain the above copyright       |
// | notice, this list of conditions and the following disclaimer.        |
// |                                                                      |
// | Redistributions in binary form must reproduce the above copyright    |
// | notice, this list of conditions and the following disclaimer in the  |
// | documentation and/or other materials provided with the distribution. |
// |                                                                      |
// | Neither the name of Manuel Lemos, Tomas V.V.Cox, Stig. S. Bakken,    |
// | Lukas Smith nor the names of his contributors may be used to endorse |
// | or promote products derived from this software without specific prior|
// | written permission.                                                  |
// |                                                                      |
// | THIS SOFTWARE IS PROVIDED BY THE COPYRIGHT HOLDERS AND CONTRIBUTORS  |
// | "AS IS" AND ANY EXPRESS OR IMPLIED WARRANTIES, INCLUDING, BUT NOT    |
// | LIMITED TO, THE IMPLIED WARRANTIES OF MERCHANTABILITY AND FITNESS    |
// | FOR A PARTICULAR PURPOSE ARE DISCLAIMED.  IN NO EVENT SHALL THE      |
// | REGENTS OR CONTRIBUTORS BE LIABLE FOR ANY DIRECT, INDIRECT,          |
// | INCIDENTAL, SPECIAL, EXEMPLARY, OR CONSEQUENTIAL DAMAGES (INCLUDING, |
// | BUT NOT LIMITED TO, PROCUREMENT OF SUBSTITUTE GOODS OR SERVICES; LOSS|
// |  OF USE, DATA, OR PROFITS; OR BUSINESS INTERRUPTION) HOWEVER CAUSED  |
// | AND ON ANY THEORY OF LIABILITY, WHETHER IN CONTRACT, STRICT          |
// | LIABILITY, OR TORT (INCLUDING NEGLIGENCE OR OTHERWISE) ARISING IN ANY|
// | WAY OUT OF THE USE OF THIS SOFTWARE, EVEN IF ADVISED OF THE          |
// | POSSIBILITY OF SUCH DAMAGE.                                          |
// +----------------------------------------------------------------------+
// | Author: Lukas Smith <smith@pooteeweet.org>                           |
// +----------------------------------------------------------------------+
//
// $Id: mysql.php,v 1.113 2008/11/23 20:30:29 quipo Exp $
//

<<<<<<< HEAD
require_once 'MDB2/Driver/Manager/Common.php';
=======
oc_require_once('MDB2/Driver/Manager/Common.php');
>>>>>>> 77c423d2

/**
 * MDB2 MySQL driver for the management modules
 *
 * @package MDB2
 * @category Database
 * @author  Lukas Smith <smith@pooteeweet.org>
 */
class MDB2_Driver_Manager_mysql extends MDB2_Driver_Manager_Common
{

    // }}}
    // {{{ createDatabase()

    /**
     * create a new database
     *
     * @param string $name    name of the database that should be created
     * @param array  $options array with charset, collation info
     *
     * @return mixed MDB2_OK on success, a MDB2 error on failure
     * @access public
     */
    function createDatabase($name, $options = array())
    {
        $db =& $this->getDBInstance();
        if (PEAR::isError($db)) {
            return $db;
        }

        $name  = $db->quoteIdentifier($name, true);
        $query = 'CREATE DATABASE ' . $name;
        if (!empty($options['charset'])) {
            $query .= ' DEFAULT CHARACTER SET ' . $db->quote($options['charset'], 'text');
        }
        if (!empty($options['collation'])) {
            $query .= ' COLLATE ' . $db->quote($options['collation'], 'text');
        }
        return $db->standaloneQuery($query, null, true);
    }

    // }}}
    // {{{ alterDatabase()

    /**
     * alter an existing database
     *
     * @param string $name    name of the database that is intended to be changed
     * @param array  $options array with charset, collation info
     *
     * @return mixed MDB2_OK on success, a MDB2 error on failure
     * @access public
     */
    function alterDatabase($name, $options = array())
    {
        $db =& $this->getDBInstance();
        if (PEAR::isError($db)) {
            return $db;
        }

        $query = 'ALTER DATABASE '. $db->quoteIdentifier($name, true);
        if (!empty($options['charset'])) {
            $query .= ' DEFAULT CHARACTER SET ' . $db->quote($options['charset'], 'text');
        }
        if (!empty($options['collation'])) {
            $query .= ' COLLATE ' . $db->quote($options['collation'], 'text');
        }
        return $db->standaloneQuery($query, null, true);
    }

    // }}}
    // {{{ dropDatabase()

    /**
     * drop an existing database
     *
     * @param string $name name of the database that should be dropped
     * @return mixed MDB2_OK on success, a MDB2 error on failure
     * @access public
     */
    function dropDatabase($name)
    {
        $db =& $this->getDBInstance();
        if (PEAR::isError($db)) {
            return $db;
        }

        $name = $db->quoteIdentifier($name, true);
        $query = "DROP DATABASE $name";
        return $db->standaloneQuery($query, null, true);
    }

    // }}}
    // {{{ _getAdvancedFKOptions()

    /**
     * Return the FOREIGN KEY query section dealing with non-standard options
     * as MATCH, INITIALLY DEFERRED, ON UPDATE, ...
     *
     * @param array $definition
     * @return string
     * @access protected
     */
    function _getAdvancedFKOptions($definition)
    {
        $query = '';
        if (!empty($definition['match'])) {
            $query .= ' MATCH '.$definition['match'];
        }
        if (!empty($definition['onupdate'])) {
            $query .= ' ON UPDATE '.$definition['onupdate'];
        }
        if (!empty($definition['ondelete'])) {
            $query .= ' ON DELETE '.$definition['ondelete'];
        }
        return $query;
    }

    // }}}
    // {{{ createTable()

    /**
     * create a new table
     *
     * @param string $name   Name of the database that should be created
     * @param array $fields  Associative array that contains the definition of each field of the new table
     *                       The indexes of the array entries are the names of the fields of the table an
     *                       the array entry values are associative arrays like those that are meant to be
     *                       passed with the field definitions to get[Type]Declaration() functions.
     *                          array(
     *                              'id' => array(
     *                                  'type' => 'integer',
     *                                  'unsigned' => 1
     *                                  'notnull' => 1
     *                                  'default' => 0
     *                              ),
     *                              'name' => array(
     *                                  'type' => 'text',
     *                                  'length' => 12
     *                              ),
     *                              'password' => array(
     *                                  'type' => 'text',
     *                                  'length' => 12
     *                              )
     *                          );
     * @param array $options  An associative array of table options:
     *                          array(
     *                              'comment' => 'Foo',
     *                              'charset' => 'utf8',
     *                              'collate' => 'utf8_unicode_ci',
     *                              'type'    => 'innodb',
     *                          );
     *
     * @return mixed MDB2_OK on success, a MDB2 error on failure
     * @access public
     */
    function createTable($name, $fields, $options = array())
    {
        $db =& $this->getDBInstance();
        if (PEAR::isError($db)) {
            return $db;
        }

        // if we have an AUTO_INCREMENT column and a PK on more than one field,
        // we have to handle it differently...
        $autoincrement = null;
        if (empty($options['primary'])) {
            $pk_fields = array();
            foreach ($fields as $fieldname => $def) {
                if (!empty($def['primary'])) {
                    $pk_fields[$fieldname] = true;
                }
                if (!empty($def['autoincrement'])) {
                    $autoincrement = $fieldname;
                }
            }
            if (!is_null($autoincrement) && count($pk_fields) > 1) {
                $options['primary'] = $pk_fields;
            } else {
                // the PK constraint is on max one field => OK
                $autoincrement = null;
            }
        }

        $query = $this->_getCreateTableQuery($name, $fields, $options);
        if (PEAR::isError($query)) {
            return $query;
        }

        if (!is_null($autoincrement)) {
            // we have to remove the PK clause added by _getIntegerDeclaration()
            $query = str_replace('AUTO_INCREMENT PRIMARY KEY', 'AUTO_INCREMENT', $query);
        }

        $options_strings = array();

        if (!empty($options['comment'])) {
            $options_strings['comment'] = 'COMMENT = '.$db->quote($options['comment'], 'text');
        }

        if (!empty($options['charset'])) {
            $options_strings['charset'] = 'DEFAULT CHARACTER SET '.$options['charset'];
            if (!empty($options['collate'])) {
                $options_strings['charset'].= ' COLLATE '.$options['collate'];
            }
        }

        $type = false;
        if (!empty($options['type'])) {
            $type = $options['type'];
        } elseif ($db->options['default_table_type']) {
            $type = $db->options['default_table_type'];
        }
        if ($type) {
            $options_strings[] = "ENGINE = $type";
        }

        if (!empty($options_strings)) {
            $query .= ' '.implode(' ', $options_strings);
        }
        $result = $db->exec($query);
        if (PEAR::isError($result)) {
            return $result;
        }
        return MDB2_OK;
    }

    // }}}
    // {{{ dropTable()

    /**
     * drop an existing table
     *
     * @param string $name name of the table that should be dropped
     * @return mixed MDB2_OK on success, a MDB2 error on failure
     * @access public
     */
    function dropTable($name)
    {
        $db =& $this->getDBInstance();
        if (PEAR::isError($db)) {
            return $db;
        }

        //delete the triggers associated to existing FK constraints
        $constraints = $this->listTableConstraints($name);
        if (!PEAR::isError($constraints) && !empty($constraints)) {
            $db->loadModule('Reverse', null, true);
            foreach ($constraints as $constraint) {
                $definition = $db->reverse->getTableConstraintDefinition($name, $constraint);
                if (!PEAR::isError($definition) && !empty($definition['foreign'])) {
                    $result = $this->_dropFKTriggers($name, $constraint, $definition['references']['table']);
                    if (PEAR::isError($result)) {
                        return $result;
                    }
                }
            }
        }

        return parent::dropTable($name);
    }

    // }}}
    // {{{ truncateTable()

    /**
     * Truncate an existing table (if the TRUNCATE TABLE syntax is not supported,
     * it falls back to a DELETE FROM TABLE query)
     *
     * @param string $name name of the table that should be truncated
     * @return mixed MDB2_OK on success, a MDB2 error on failure
     * @access public
     */
    function truncateTable($name)
    {
        $db =& $this->getDBInstance();
        if (PEAR::isError($db)) {
            return $db;
        }

        $name = $db->quoteIdentifier($name, true);
        return $db->exec("TRUNCATE TABLE $name");
    }

    // }}}
    // {{{ vacuum()

    /**
     * Optimize (vacuum) all the tables in the db (or only the specified table)
     * and optionally run ANALYZE.
     *
     * @param string $table table name (all the tables if empty)
     * @param array  $options an array with driver-specific options:
     *               - timeout [int] (in seconds) [mssql-only]
     *               - analyze [boolean] [pgsql and mysql]
     *               - full [boolean] [pgsql-only]
     *               - freeze [boolean] [pgsql-only]
     *
     * @return mixed MDB2_OK success, a MDB2 error on failure
     * @access public
     */
    function vacuum($table = null, $options = array())
    {
        $db =& $this->getDBInstance();
        if (PEAR::isError($db)) {
            return $db;
        }

        if (empty($table)) {
            $table = $this->listTables();
            if (PEAR::isError($table)) {
                return $table;
            }
        }
        if (is_array($table)) {
            foreach (array_keys($table) as $k) {
            	$table[$k] = $db->quoteIdentifier($table[$k], true);
            }
            $table = implode(', ', $table);
        } else {
            $table = $db->quoteIdentifier($table, true);
        }
        
        $result = $db->exec('OPTIMIZE TABLE '.$table);
        if (PEAR::isError($result)) {
            return $result;
        }
        if (!empty($options['analyze'])) {
            return $db->exec('ANALYZE TABLE '.$table);
        }
        return MDB2_OK;
    }

    // }}}
    // {{{ alterTable()

    /**
     * alter an existing table
     *
     * @param string $name         name of the table that is intended to be changed.
     * @param array $changes     associative array that contains the details of each type
     *                             of change that is intended to be performed. The types of
     *                             changes that are currently supported are defined as follows:
     *
     *                             name
     *
     *                                New name for the table.
     *
     *                            add
     *
     *                                Associative array with the names of fields to be added as
     *                                 indexes of the array. The value of each entry of the array
     *                                 should be set to another associative array with the properties
     *                                 of the fields to be added. The properties of the fields should
     *                                 be the same as defined by the MDB2 parser.
     *
     *
     *                            remove
     *
     *                                Associative array with the names of fields to be removed as indexes
     *                                 of the array. Currently the values assigned to each entry are ignored.
     *                                 An empty array should be used for future compatibility.
     *
     *                            rename
     *
     *                                Associative array with the names of fields to be renamed as indexes
     *                                 of the array. The value of each entry of the array should be set to
     *                                 another associative array with the entry named name with the new
     *                                 field name and the entry named Declaration that is expected to contain
     *                                 the portion of the field declaration already in DBMS specific SQL code
     *                                 as it is used in the CREATE TABLE statement.
     *
     *                            change
     *
     *                                Associative array with the names of the fields to be changed as indexes
     *                                 of the array. Keep in mind that if it is intended to change either the
     *                                 name of a field and any other properties, the change array entries
     *                                 should have the new names of the fields as array indexes.
     *
     *                                The value of each entry of the array should be set to another associative
     *                                 array with the properties of the fields to that are meant to be changed as
     *                                 array entries. These entries should be assigned to the new values of the
     *                                 respective properties. The properties of the fields should be the same
     *                                 as defined by the MDB2 parser.
     *
     *                            Example
     *                                array(
     *                                    'name' => 'userlist',
     *                                    'add' => array(
     *                                        'quota' => array(
     *                                            'type' => 'integer',
     *                                            'unsigned' => 1
     *                                        )
     *                                    ),
     *                                    'remove' => array(
     *                                        'file_limit' => array(),
     *                                        'time_limit' => array()
     *                                    ),
     *                                    'change' => array(
     *                                        'name' => array(
     *                                            'length' => '20',
     *                                            'definition' => array(
     *                                                'type' => 'text',
     *                                                'length' => 20,
     *                                            ),
     *                                        )
     *                                    ),
     *                                    'rename' => array(
     *                                        'sex' => array(
     *                                            'name' => 'gender',
     *                                            'definition' => array(
     *                                                'type' => 'text',
     *                                                'length' => 1,
     *                                                'default' => 'M',
     *                                            ),
     *                                        )
     *                                    )
     *                                )
     *
     * @param boolean $check     indicates whether the function should just check if the DBMS driver
     *                             can perform the requested table alterations if the value is true or
     *                             actually perform them otherwise.
     * @access public
     *
      * @return mixed MDB2_OK on success, a MDB2 error on failure
     */
    function alterTable($name, $changes, $check)
    {
        $db =& $this->getDBInstance();
        if (PEAR::isError($db)) {
            return $db;
        }

        foreach ($changes as $change_name => $change) {
            switch ($change_name) {
            case 'add':
            case 'remove':
            case 'change':
            case 'rename':
            case 'name':
                break;
            default:
                return $db->raiseError(MDB2_ERROR_CANNOT_ALTER, null, null,
                    'change type "'.$change_name.'" not yet supported', __FUNCTION__);
            }
        }

        if ($check) {
            return MDB2_OK;
        }

        $query = '';
        if (!empty($changes['name'])) {
            $change_name = $db->quoteIdentifier($changes['name'], true);
            $query .= 'RENAME TO ' . $change_name;
        }

        if (!empty($changes['add']) && is_array($changes['add'])) {
            foreach ($changes['add'] as $field_name => $field) {
                if ($query) {
                    $query.= ', ';
                }
                $query.= 'ADD ' . $db->getDeclaration($field['type'], $field_name, $field);
            }
        }

        if (!empty($changes['remove']) && is_array($changes['remove'])) {
            foreach ($changes['remove'] as $field_name => $field) {
                if ($query) {
                    $query.= ', ';
                }
                $field_name = $db->quoteIdentifier($field_name, true);
                $query.= 'DROP ' . $field_name;
            }
        }

        $rename = array();
        if (!empty($changes['rename']) && is_array($changes['rename'])) {
            foreach ($changes['rename'] as $field_name => $field) {
                $rename[$field['name']] = $field_name;
            }
        }

        if (!empty($changes['change']) && is_array($changes['change'])) {
            foreach ($changes['change'] as $field_name => $field) {
                if ($query) {
                    $query.= ', ';
                }
                if (isset($rename[$field_name])) {
                    $old_field_name = $rename[$field_name];
                    unset($rename[$field_name]);
                } else {
                    $old_field_name = $field_name;
                }
                $old_field_name = $db->quoteIdentifier($old_field_name, true);
                $query.= "CHANGE $old_field_name " . $db->getDeclaration($field['definition']['type'], $field_name, $field['definition']);
            }
        }

        if (!empty($rename) && is_array($rename)) {
            foreach ($rename as $rename_name => $renamed_field) {
                if ($query) {
                    $query.= ', ';
                }
                $field = $changes['rename'][$renamed_field];
                $renamed_field = $db->quoteIdentifier($renamed_field, true);
                $query.= 'CHANGE ' . $renamed_field . ' ' . $db->getDeclaration($field['definition']['type'], $field['name'], $field['definition']);
            }
        }

        if (!$query) {
            return MDB2_OK;
        }

        $name = $db->quoteIdentifier($name, true);
        return $db->exec("ALTER TABLE $name $query");
    }

    // }}}
    // {{{ listDatabases()

    /**
     * list all databases
     *
     * @return mixed array of database names on success, a MDB2 error on failure
     * @access public
     */
    function listDatabases()
    {
        $db =& $this->getDBInstance();
        if (PEAR::isError($db)) {
            return $db;
        }

        $result = $db->queryCol('SHOW DATABASES');
        if (PEAR::isError($result)) {
            return $result;
        }
        if ($db->options['portability'] & MDB2_PORTABILITY_FIX_CASE) {
            $result = array_map(($db->options['field_case'] == CASE_LOWER ? 'strtolower' : 'strtoupper'), $result);
        }
        return $result;
    }

    // }}}
    // {{{ listUsers()

    /**
     * list all users
     *
     * @return mixed array of user names on success, a MDB2 error on failure
     * @access public
     */
    function listUsers()
    {
        $db =& $this->getDBInstance();
        if (PEAR::isError($db)) {
            return $db;
        }

        return $db->queryCol('SELECT DISTINCT USER FROM mysql.USER');
    }

    // }}}
    // {{{ listFunctions()

    /**
     * list all functions in the current database
     *
     * @return mixed array of function names on success, a MDB2 error on failure
     * @access public
     */
    function listFunctions()
    {
        $db =& $this->getDBInstance();
        if (PEAR::isError($db)) {
            return $db;
        }

        $query = "SELECT name FROM mysql.proc";
        /*
        SELECT ROUTINE_NAME
          FROM INFORMATION_SCHEMA.ROUTINES
         WHERE ROUTINE_TYPE = 'FUNCTION'
        */
        $result = $db->queryCol($query);
        if (PEAR::isError($result)) {
            return $result;
        }
        if ($db->options['portability'] & MDB2_PORTABILITY_FIX_CASE) {
            $result = array_map(($db->options['field_case'] == CASE_LOWER ? 'strtolower' : 'strtoupper'), $result);
        }
        return $result;
    }

    // }}}
    // {{{ listTableTriggers()

    /**
     * list all triggers in the database that reference a given table
     *
     * @param string table for which all referenced triggers should be found
     * @return mixed array of trigger names on success, a MDB2 error on failure
     * @access public
     */
    function listTableTriggers($table = null)
    {
        $db =& $this->getDBInstance();
        if (PEAR::isError($db)) {
            return $db;
        }

        $query = 'SHOW TRIGGERS';
        if (!is_null($table)) {
            $table = $db->quote($table, 'text');
            $query .= " LIKE $table";
        }
        $result = $db->queryCol($query);
        if (PEAR::isError($result)) {
            return $result;
        }
        if ($db->options['portability'] & MDB2_PORTABILITY_FIX_CASE) {
            $result = array_map(($db->options['field_case'] == CASE_LOWER ? 'strtolower' : 'strtoupper'), $result);
        }
        return $result;
    }

    // }}}
    // {{{ listTables()

    /**
     * list all tables in the current database
     *
     * @param string database, the current is default
     * @return mixed array of table names on success, a MDB2 error on failure
     * @access public
     */
    function listTables($database = null)
    {
        $db =& $this->getDBInstance();
        if (PEAR::isError($db)) {
            return $db;
        }

        $query = "SHOW /*!50002 FULL*/ TABLES";
        if (!is_null($database)) {
            $query .= " FROM $database";
        }
        $query.= "/*!50002  WHERE Table_type = 'BASE TABLE'*/";

        $table_names = $db->queryAll($query, null, MDB2_FETCHMODE_ORDERED);
        if (PEAR::isError($table_names)) {
            return $table_names;
        }

        $result = array();
        foreach ($table_names as $table) {
            if (!$this->_fixSequenceName($table[0], true)) {
                $result[] = $table[0];
            }
        }
        if ($db->options['portability'] & MDB2_PORTABILITY_FIX_CASE) {
            $result = array_map(($db->options['field_case'] == CASE_LOWER ? 'strtolower' : 'strtoupper'), $result);
        }
        return $result;
    }

    // }}}
    // {{{ listViews()

    /**
     * list all views in the current database
     *
     * @param string database, the current is default
     * @return mixed array of view names on success, a MDB2 error on failure
     * @access public
     */
    function listViews($database = null)
    {
        $db =& $this->getDBInstance();
        if (PEAR::isError($db)) {
            return $db;
        }

        $query = 'SHOW FULL TABLES';
        if (!is_null($database)) {
            $query.= " FROM $database";
        }
        $query.= " WHERE Table_type = 'VIEW'";

        $result = $db->queryCol($query);
        if (PEAR::isError($result)) {
            return $result;
        }

        if ($db->options['portability'] & MDB2_PORTABILITY_FIX_CASE) {
            $result = array_map(($db->options['field_case'] == CASE_LOWER ? 'strtolower' : 'strtoupper'), $result);
        }
        return $result;
    }

    // }}}
    // {{{ listTableFields()

    /**
     * list all fields in a table in the current database
     *
     * @param string $table name of table that should be used in method
     * @return mixed array of field names on success, a MDB2 error on failure
     * @access public
     */
    function listTableFields($table)
    {
        $db =& $this->getDBInstance();
        if (PEAR::isError($db)) {
            return $db;
        }

        $table = $db->quoteIdentifier($table, true);
        $result = $db->queryCol("SHOW COLUMNS FROM $table");
        if (PEAR::isError($result)) {
            return $result;
        }
        if ($db->options['portability'] & MDB2_PORTABILITY_FIX_CASE) {
            $result = array_map(($db->options['field_case'] == CASE_LOWER ? 'strtolower' : 'strtoupper'), $result);
        }
        return $result;
    }

    // }}}
    // {{{ createIndex()

    /**
     * Get the stucture of a field into an array
     *
     * @author Leoncx
     * @param string $table      name of the table on which the index is to be created
     * @param string $name       name of the index to be created
     * @param array  $definition associative array that defines properties of the index to be created.
     *                           Currently, only one property named FIELDS is supported. This property
     *                           is also an associative with the names of the index fields as array
     *                           indexes. Each entry of this array is set to another type of associative
     *                           array that specifies properties of the index that are specific to
     *                           each field.
     *
     *                           Currently, only the sorting property is supported. It should be used
     *                           to define the sorting direction of the index. It may be set to either
     *                           ascending or descending.
     *
     *                           Not all DBMS support index sorting direction configuration. The DBMS
     *                           drivers of those that do not support it ignore this property. Use the
     *                           function supports() to determine whether the DBMS driver can manage indexes.
     *
     *                           Example
     *                               array(
     *                                   'fields' => array(
     *                                       'user_name' => array(
     *                                           'sorting' => 'ascending'
     *                                           'length' => 10
     *                                       ),
     *                                       'last_login' => array()
     *                                    )
     *                                )
     *
     * @return mixed MDB2_OK on success, a MDB2 error on failure
     * @access public
     */
    function createIndex($table, $name, $definition)
    {
        $db =& $this->getDBInstance();
        if (PEAR::isError($db)) {
            return $db;
        }

        $table = $db->quoteIdentifier($table, true);
        $name = $db->quoteIdentifier($db->getIndexName($name), true);
        $query = "CREATE INDEX $name ON $table";
        $fields = array();
        foreach ($definition['fields'] as $field => $fieldinfo) {
            if (!empty($fieldinfo['length'])) {
                $fields[] = $db->quoteIdentifier($field, true) . '(' . $fieldinfo['length'] . ')';
            } else {
                $fields[] = $db->quoteIdentifier($field, true);
            }
        }
        $query .= ' ('. implode(', ', $fields) . ')';
        return $db->exec($query);
    }

    // }}}
    // {{{ dropIndex()

    /**
     * drop existing index
     *
     * @param string    $table         name of table that should be used in method
     * @param string    $name         name of the index to be dropped
     * @return mixed MDB2_OK on success, a MDB2 error on failure
     * @access public
     */
    function dropIndex($table, $name)
    {
        $db =& $this->getDBInstance();
        if (PEAR::isError($db)) {
            return $db;
        }

        $table = $db->quoteIdentifier($table, true);
        $name = $db->quoteIdentifier($db->getIndexName($name), true);
        return $db->exec("DROP INDEX $name ON $table");
    }

    // }}}
    // {{{ listTableIndexes()

    /**
     * list all indexes in a table
     *
     * @param string $table name of table that should be used in method
     * @return mixed array of index names on success, a MDB2 error on failure
     * @access public
     */
    function listTableIndexes($table)
    {
        $db =& $this->getDBInstance();
        if (PEAR::isError($db)) {
            return $db;
        }

        $key_name = 'Key_name';
        $non_unique = 'Non_unique';
        if ($db->options['portability'] & MDB2_PORTABILITY_FIX_CASE) {
            if ($db->options['field_case'] == CASE_LOWER) {
                $key_name = strtolower($key_name);
                $non_unique = strtolower($non_unique);
            } else {
                $key_name = strtoupper($key_name);
                $non_unique = strtoupper($non_unique);
            }
        }

        $table = $db->quoteIdentifier($table, true);
        $query = "SHOW INDEX FROM $table";
        $indexes = $db->queryAll($query, null, MDB2_FETCHMODE_ASSOC);
        if (PEAR::isError($indexes)) {
            return $indexes;
        }

        $result = array();
        foreach ($indexes as $index_data) {
            if ($index_data[$non_unique] && ($index = $this->_fixIndexName($index_data[$key_name]))) {
                $result[$index] = true;
            }
        }

        if ($db->options['portability'] & MDB2_PORTABILITY_FIX_CASE) {
            $result = array_change_key_case($result, $db->options['field_case']);
        }
        return array_keys($result);
    }

    // }}}
    // {{{ createConstraint()

    /**
     * create a constraint on a table
     *
     * @param string    $table        name of the table on which the constraint is to be created
     * @param string    $name         name of the constraint to be created
     * @param array     $definition   associative array that defines properties of the constraint to be created.
     *                                Currently, only one property named FIELDS is supported. This property
     *                                is also an associative with the names of the constraint fields as array
     *                                constraints. Each entry of this array is set to another type of associative
     *                                array that specifies properties of the constraint that are specific to
     *                                each field.
     *
     *                                Example
     *                                   array(
     *                                       'fields' => array(
     *                                           'user_name' => array(),
     *                                           'last_login' => array()
     *                                       )
     *                                   )
     * @return mixed MDB2_OK on success, a MDB2 error on failure
     * @access public
     */
    function createConstraint($table, $name, $definition)
    {
        $db =& $this->getDBInstance();
        if (PEAR::isError($db)) {
            return $db;
        }

        $type = '';
        $idx_name = $db->quoteIdentifier($db->getIndexName($name), true);
        if (!empty($definition['primary'])) {
            $type = 'PRIMARY';
            $idx_name = 'KEY';
        } elseif (!empty($definition['unique'])) {
            $type = 'UNIQUE';
        } elseif (!empty($definition['foreign'])) {
            $type = 'CONSTRAINT';
        }
        if (empty($type)) {
            return $db->raiseError(MDB2_ERROR_NEED_MORE_DATA, null, null,
                'invalid definition, could not create constraint', __FUNCTION__);
        }

        $table_quoted = $db->quoteIdentifier($table, true);
        $query = "ALTER TABLE $table_quoted ADD $type $idx_name";
        if (!empty($definition['foreign'])) {
            $query .= ' FOREIGN KEY';
        }
        $fields = array();
        foreach ($definition['fields'] as $field => $fieldinfo) {
            $quoted = $db->quoteIdentifier($field, true);
            if (!empty($fieldinfo['length'])) {
                $quoted .= '(' . $fieldinfo['length'] . ')';
            }
            $fields[] = $quoted;
        }
        $query .= ' ('. implode(', ', $fields) . ')';
        if (!empty($definition['foreign'])) {
            $query.= ' REFERENCES ' . $db->quoteIdentifier($definition['references']['table'], true);
            $referenced_fields = array();
            foreach (array_keys($definition['references']['fields']) as $field) {
                $referenced_fields[] = $db->quoteIdentifier($field, true);
            }
            $query .= ' ('. implode(', ', $referenced_fields) . ')';
            $query .= $this->_getAdvancedFKOptions($definition);

            // add index on FK column(s) or we can't add a FK constraint
            // @see http://forums.mysql.com/read.php?22,19755,226009
            $result = $this->createIndex($table, $name.'_fkidx', $definition);
            if (PEAR::isError($result)) {
                return $result;
            }
        }
        $res = $db->exec($query);
        if (PEAR::isError($res)) {
            return $res;
        }
        if (!empty($definition['foreign'])) {
            return $this->_createFKTriggers($table, array($name => $definition));
        }
        return MDB2_OK;
    }

    // }}}
    // {{{ dropConstraint()

    /**
     * drop existing constraint
     *
     * @param string    $table        name of table that should be used in method
     * @param string    $name         name of the constraint to be dropped
     * @param string    $primary      hint if the constraint is primary
     * @return mixed MDB2_OK on success, a MDB2 error on failure
     * @access public
     */
    function dropConstraint($table, $name, $primary = false)
    {
        $db =& $this->getDBInstance();
        if (PEAR::isError($db)) {
            return $db;
        }

        if ($primary || strtolower($name) == 'primary') {
            $query = 'ALTER TABLE '. $db->quoteIdentifier($table, true) .' DROP PRIMARY KEY';
            return $db->exec($query);
        }

        //is it a FK constraint? If so, also delete the associated triggers
        $db->loadModule('Reverse', null, true);
        $definition = $db->reverse->getTableConstraintDefinition($table, $name);
        if (!PEAR::isError($definition) && !empty($definition['foreign'])) {
            //first drop the FK enforcing triggers
            $result = $this->_dropFKTriggers($table, $name, $definition['references']['table']);
            if (PEAR::isError($result)) {
                return $result;
            }
            //then drop the constraint itself
            $table = $db->quoteIdentifier($table, true);
            $name = $db->quoteIdentifier($db->getIndexName($name), true);
            $query = "ALTER TABLE $table DROP FOREIGN KEY $name";
            return $db->exec($query);
        }

        $table = $db->quoteIdentifier($table, true);
        $name = $db->quoteIdentifier($db->getIndexName($name), true);
        $query = "ALTER TABLE $table DROP INDEX $name";
        return $db->exec($query);
    }

    // }}}
    // {{{ _createFKTriggers()

    /**
     * Create triggers to enforce the FOREIGN KEY constraint on the table
     *
     * NB: since there's no RAISE_APPLICATION_ERROR facility in mysql,
     * we call a non-existent procedure to raise the FK violation message.
     * @see http://forums.mysql.com/read.php?99,55108,71877#msg-71877
     *
     * @param string $table        table name
     * @param array  $foreign_keys FOREIGN KEY definitions
     *
     * @return mixed MDB2_OK on success, a MDB2 error on failure
     * @access private
     */
    function _createFKTriggers($table, $foreign_keys)
    {
        $db =& $this->getDBInstance();
        if (PEAR::isError($db)) {
            return $db;
        }
        // create triggers to enforce FOREIGN KEY constraints
        if ($db->supports('triggers') && !empty($foreign_keys)) {
            $table_quoted = $db->quoteIdentifier($table, true);
            foreach ($foreign_keys as $fkname => $fkdef) {
                if (empty($fkdef)) {
                    continue;
                }
                //set actions to default if not set
                $fkdef['onupdate'] = empty($fkdef['onupdate']) ? $db->options['default_fk_action_onupdate'] : strtoupper($fkdef['onupdate']);
                $fkdef['ondelete'] = empty($fkdef['ondelete']) ? $db->options['default_fk_action_ondelete'] : strtoupper($fkdef['ondelete']);

                $trigger_names = array(
                    'insert'    => $fkname.'_insert_trg',
                    'update'    => $fkname.'_update_trg',
                    'pk_update' => $fkname.'_pk_update_trg',
                    'pk_delete' => $fkname.'_pk_delete_trg',
                );
                $table_fields = array_keys($fkdef['fields']);
                $referenced_fields = array_keys($fkdef['references']['fields']);

                //create the ON [UPDATE|DELETE] triggers on the primary table
                $restrict_action = ' IF (SELECT ';
                $aliased_fields = array();
                foreach ($table_fields as $field) {
                    $aliased_fields[] = $table_quoted .'.'.$field .' AS '.$field;
                }
                $restrict_action .= implode(',', $aliased_fields)
                       .' FROM '.$table_quoted
                       .' WHERE ';
                $conditions  = array();
                $new_values  = array();
                $null_values = array();
                for ($i=0; $i<count($table_fields); $i++) {
                    $conditions[]  = $table_fields[$i] .' = OLD.'.$referenced_fields[$i];
                    $new_values[]  = $table_fields[$i] .' = NEW.'.$referenced_fields[$i];
                    $null_values[] = $table_fields[$i] .' = NULL';
                }
                $conditions2 = array();
                for ($i=0; $i<count($referenced_fields); $i++) {
                    $conditions2[]  = 'NEW.'.$referenced_fields[$i] .' <> OLD.'.$referenced_fields[$i];
                }
                $restrict_action .= implode(' AND ', $conditions).') IS NOT NULL'
                                .' AND (' .implode(' OR ', $conditions2) .')'
                                .' THEN CALL %s_ON_TABLE_'.$table.'_VIOLATES_FOREIGN_KEY_CONSTRAINT();'
                                .' END IF;';

                $cascade_action_update = 'UPDATE '.$table_quoted.' SET '.implode(', ', $new_values) .' WHERE '.implode(' AND ', $conditions). ';';
                $cascade_action_delete = 'DELETE FROM '.$table_quoted.' WHERE '.implode(' AND ', $conditions). ';';
                $setnull_action        = 'UPDATE '.$table_quoted.' SET '.implode(', ', $null_values).' WHERE '.implode(' AND ', $conditions). ';';

                if ('SET DEFAULT' == $fkdef['onupdate'] || 'SET DEFAULT' == $fkdef['ondelete']) {
                    $db->loadModule('Reverse', null, true);
                    $default_values = array();
                    foreach ($table_fields as $table_field) {
                        $field_definition = $db->reverse->getTableFieldDefinition($table, $field);
                        if (PEAR::isError($field_definition)) {
                            return $field_definition;
                        }
                        $default_values[] = $table_field .' = '. $field_definition[0]['default'];
                    }
                    $setdefault_action = 'UPDATE '.$table_quoted.' SET '.implode(', ', $default_values).' WHERE '.implode(' AND ', $conditions). ';';
                }

                $query = 'CREATE TRIGGER %s'
                        .' %s ON '.$fkdef['references']['table']
                        .' FOR EACH ROW BEGIN '
                        .' SET FOREIGN_KEY_CHECKS = 0; ';  //only really needed for ON UPDATE CASCADE

                if ('CASCADE' == $fkdef['onupdate']) {
                    $sql_update = sprintf($query, $trigger_names['pk_update'], 'BEFORE UPDATE',  'update') . $cascade_action_update;
                } elseif ('SET NULL' == $fkdef['onupdate']) {
                    $sql_update = sprintf($query, $trigger_names['pk_update'], 'BEFORE UPDATE', 'update') . $setnull_action;
                } elseif ('SET DEFAULT' == $fkdef['onupdate']) {
                    $sql_update = sprintf($query, $trigger_names['pk_update'], 'BEFORE UPDATE', 'update') . $setdefault_action;
                } elseif ('NO ACTION' == $fkdef['onupdate']) {
                    $sql_update = sprintf($query.$restrict_action, $trigger_names['pk_update'], 'AFTER UPDATE', 'update');
                } elseif ('RESTRICT' == $fkdef['onupdate']) {
                    $sql_update = sprintf($query.$restrict_action, $trigger_names['pk_update'], 'BEFORE UPDATE', 'update');
                }
                if ('CASCADE' == $fkdef['ondelete']) {
                    $sql_delete = sprintf($query, $trigger_names['pk_delete'], 'BEFORE DELETE',  'delete') . $cascade_action_delete;
                } elseif ('SET NULL' == $fkdef['ondelete']) {
                    $sql_delete = sprintf($query, $trigger_names['pk_delete'], 'BEFORE DELETE', 'delete') . $setnull_action;
                } elseif ('SET DEFAULT' == $fkdef['ondelete']) {
                    $sql_delete = sprintf($query, $trigger_names['pk_delete'], 'BEFORE DELETE', 'delete') . $setdefault_action;
                } elseif ('NO ACTION' == $fkdef['ondelete']) {
                    $sql_delete = sprintf($query.$restrict_action, $trigger_names['pk_delete'], 'AFTER DELETE', 'delete');
                } elseif ('RESTRICT' == $fkdef['ondelete']) {
                    $sql_delete = sprintf($query.$restrict_action, $trigger_names['pk_delete'], 'BEFORE DELETE', 'delete');
                }
                $sql_update .= ' SET FOREIGN_KEY_CHECKS = 1; END;';
                $sql_delete .= ' SET FOREIGN_KEY_CHECKS = 1; END;';

                $db->pushErrorHandling(PEAR_ERROR_RETURN);
                $db->expectError(MDB2_ERROR_CANNOT_CREATE);
                $result = $db->exec($sql_delete);
                $expected_errmsg = 'This MySQL version doesn\'t support multiple triggers with the same action time and event for one table';
                $db->popExpect();
                $db->popErrorHandling();
                if (PEAR::isError($result)) {
                    if ($result->getCode() != MDB2_ERROR_CANNOT_CREATE) {
                        return $result;
                    }
                    $db->warnings[] = $expected_errmsg;
                }
                $db->pushErrorHandling(PEAR_ERROR_RETURN);
                $db->expectError(MDB2_ERROR_CANNOT_CREATE);
                $result = $db->exec($sql_update);
                $db->popExpect();
                $db->popErrorHandling();
                if (PEAR::isError($result) && $result->getCode() != MDB2_ERROR_CANNOT_CREATE) {
                    if ($result->getCode() != MDB2_ERROR_CANNOT_CREATE) {
                        return $result;
                    }
                    $db->warnings[] = $expected_errmsg;
                }
            }
        }
        return MDB2_OK;
    }

    // }}}
    // {{{ _dropFKTriggers()

    /**
     * Drop the triggers created to enforce the FOREIGN KEY constraint on the table
     *
     * @param string $table            table name
     * @param string $fkname           FOREIGN KEY constraint name
     * @param string $referenced_table referenced table name
     *
     * @return mixed MDB2_OK on success, a MDB2 error on failure
     * @access private
     */
    function _dropFKTriggers($table, $fkname, $referenced_table)
    {
        $db =& $this->getDBInstance();
        if (PEAR::isError($db)) {
            return $db;
        }

        $triggers  = $this->listTableTriggers($table);
        $triggers2 = $this->listTableTriggers($referenced_table);
        if (!PEAR::isError($triggers2) && !PEAR::isError($triggers)) {
            $triggers = array_merge($triggers, $triggers2);
            $pattern = '/^'.$fkname.'(_pk)?_(insert|update|delete)_trg$/i';
            foreach ($triggers as $trigger) {
                if (preg_match($pattern, $trigger)) {
                    $result = $db->exec('DROP TRIGGER '.$trigger);
                    if (PEAR::isError($result)) {
                        return $result;
                    }
                }
            }
        }
        return MDB2_OK;
    }

    // }}}
    // {{{ listTableConstraints()

    /**
     * list all constraints in a table
     *
     * @param string $table name of table that should be used in method
     * @return mixed array of constraint names on success, a MDB2 error on failure
     * @access public
     */
    function listTableConstraints($table)
    {
        $db =& $this->getDBInstance();
        if (PEAR::isError($db)) {
            return $db;
        }

        $key_name = 'Key_name';
        $non_unique = 'Non_unique';
        if ($db->options['portability'] & MDB2_PORTABILITY_FIX_CASE) {
            if ($db->options['field_case'] == CASE_LOWER) {
                $key_name = strtolower($key_name);
                $non_unique = strtolower($non_unique);
            } else {
                $key_name = strtoupper($key_name);
                $non_unique = strtoupper($non_unique);
            }
        }

        $query = 'SHOW INDEX FROM ' . $db->quoteIdentifier($table, true);
        $indexes = $db->queryAll($query, null, MDB2_FETCHMODE_ASSOC);
        if (PEAR::isError($indexes)) {
            return $indexes;
        }

        $result = array();
        foreach ($indexes as $index_data) {
            if (!$index_data[$non_unique]) {
                if ($index_data[$key_name] !== 'PRIMARY') {
                    $index = $this->_fixIndexName($index_data[$key_name]);
                } else {
                    $index = 'PRIMARY';
                }
                if (!empty($index)) {
                    $result[$index] = true;
                }
            }
        }
        
        //list FOREIGN KEY constraints...
        $query = 'SHOW CREATE TABLE '. $db->escape($table);
        $definition = $db->queryOne($query, 'text', 1);
        if (!PEAR::isError($definition) && !empty($definition)) {
            $pattern = '/\bCONSTRAINT\b\s+([^\s]+)\s+\bFOREIGN KEY\b/Uims';
            if (preg_match_all($pattern, str_replace('`', '', $definition), $matches) > 0) {
                foreach ($matches[1] as $constraint) {
                    $result[$constraint] = true;
                }
            }
        }

        if ($db->options['portability'] & MDB2_PORTABILITY_FIX_CASE) {
            $result = array_change_key_case($result, $db->options['field_case']);
        }
        return array_keys($result);
    }

    // }}}
    // {{{ createSequence()

    /**
     * create sequence
     *
     * @param string    $seq_name name of the sequence to be created
     * @param string    $start    start value of the sequence; default is 1
     * @param array     $options  An associative array of table options:
     *                          array(
     *                              'comment' => 'Foo',
     *                              'charset' => 'utf8',
     *                              'collate' => 'utf8_unicode_ci',
     *                              'type'    => 'innodb',
     *                          );
     * @return mixed MDB2_OK on success, a MDB2 error on failure
     * @access public
     */
    function createSequence($seq_name, $start = 1, $options = array())
    {
        $db =& $this->getDBInstance();
        if (PEAR::isError($db)) {
            return $db;
        }

        $sequence_name = $db->quoteIdentifier($db->getSequenceName($seq_name), true);
        $seqcol_name = $db->quoteIdentifier($db->options['seqcol_name'], true);
        
        $options_strings = array();

        if (!empty($options['comment'])) {
            $options_strings['comment'] = 'COMMENT = '.$db->quote($options['comment'], 'text');
        }

        if (!empty($options['charset'])) {
            $options_strings['charset'] = 'DEFAULT CHARACTER SET '.$options['charset'];
            if (!empty($options['collate'])) {
                $options_strings['charset'].= ' COLLATE '.$options['collate'];
            }
        }

        $type = false;
        if (!empty($options['type'])) {
            $type = $options['type'];
        } elseif ($db->options['default_table_type']) {
            $type = $db->options['default_table_type'];
        }
        if ($type) {
            $options_strings[] = "ENGINE = $type";
        }

        $query = "CREATE TABLE $sequence_name ($seqcol_name INT NOT NULL AUTO_INCREMENT, PRIMARY KEY ($seqcol_name))";
        if (!empty($options_strings)) {
            $query .= ' '.implode(' ', $options_strings);
        }
        $res = $db->exec($query);
        if (PEAR::isError($res)) {
            return $res;
        }

        if ($start == 1) {
            return MDB2_OK;
        }

        $query = "INSERT INTO $sequence_name ($seqcol_name) VALUES (".($start-1).')';
        $res = $db->exec($query);
        if (!PEAR::isError($res)) {
            return MDB2_OK;
        }

        // Handle error
        $result = $db->exec("DROP TABLE $sequence_name");
        if (PEAR::isError($result)) {
            return $db->raiseError($result, null, null,
                'could not drop inconsistent sequence table', __FUNCTION__);
        }

        return $db->raiseError($res, null, null,
            'could not create sequence table', __FUNCTION__);
    }

    // }}}
    // {{{ dropSequence()

    /**
     * drop existing sequence
     *
     * @param string    $seq_name     name of the sequence to be dropped
     * @return mixed MDB2_OK on success, a MDB2 error on failure
     * @access public
     */
    function dropSequence($seq_name)
    {
        $db =& $this->getDBInstance();
        if (PEAR::isError($db)) {
            return $db;
        }

        $sequence_name = $db->quoteIdentifier($db->getSequenceName($seq_name), true);
        return $db->exec("DROP TABLE $sequence_name");
    }

    // }}}
    // {{{ listSequences()

    /**
     * list all sequences in the current database
     *
     * @param string database, the current is default
     * @return mixed array of sequence names on success, a MDB2 error on failure
     * @access public
     */
    function listSequences($database = null)
    {
        $db =& $this->getDBInstance();
        if (PEAR::isError($db)) {
            return $db;
        }

        $query = "SHOW TABLES";
        if (!is_null($database)) {
            $query .= " FROM $database";
        }
        $table_names = $db->queryCol($query);
        if (PEAR::isError($table_names)) {
            return $table_names;
        }

        $result = array();
        foreach ($table_names as $table_name) {
            if ($sqn = $this->_fixSequenceName($table_name, true)) {
                $result[] = $sqn;
            }
        }
        if ($db->options['portability'] & MDB2_PORTABILITY_FIX_CASE) {
            $result = array_map(($db->options['field_case'] == CASE_LOWER ? 'strtolower' : 'strtoupper'), $result);
        }
        return $result;
    }

    // }}}
}
?><|MERGE_RESOLUTION|>--- conflicted
+++ resolved
@@ -45,11 +45,7 @@
 // $Id: mysql.php,v 1.113 2008/11/23 20:30:29 quipo Exp $
 //
 
-<<<<<<< HEAD
-require_once 'MDB2/Driver/Manager/Common.php';
-=======
 oc_require_once('MDB2/Driver/Manager/Common.php');
->>>>>>> 77c423d2
 
 /**
  * MDB2 MySQL driver for the management modules
