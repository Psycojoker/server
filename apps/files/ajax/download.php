<?php

/**
* ownCloud - ajax frontend
*
* @author Robin Appelman
* @copyright 2010 Robin Appelman icewind1991@gmail.com
*
* This library is free software; you can redistribute it and/or
* modify it under the terms of the GNU AFFERO GENERAL PUBLIC LICENSE
* License as published by the Free Software Foundation; either
* version 3 of the License, or any later version.
*
* This library is distributed in the hope that it will be useful,
* but WITHOUT ANY WARRANTY; without even the implied warranty of
* MERCHANTABILITY or FITNESS FOR A PARTICULAR PURPOSE.  See the
* GNU AFFERO GENERAL PUBLIC LICENSE for more details.
*
* You should have received a copy of the GNU Affero General Public
* License along with this library.  If not, see <http://www.gnu.org/licenses/>.
*
*/

// only need filesystem apps
$RUNTIME_APPTYPES=array('filesystem');

// Init owncloud


// Check if we are a user
OCP\User::checkLoggedIn();

$files = $_GET["files"];
$dir = $_GET["dir"];

<<<<<<< HEAD
OC_Files::get($dir, $files, $_SERVER['REQUEST_METHOD'] == 'HEAD' ? true : false);
?>
=======
OC_Files::get($dir, $files, $_SERVER['REQUEST_METHOD'] == 'HEAD' ? true : false);
>>>>>>> 46d6fd15
<|MERGE_RESOLUTION|>--- conflicted
+++ resolved
@@ -33,9 +33,4 @@
 $files = $_GET["files"];
 $dir = $_GET["dir"];
 
-<<<<<<< HEAD
-OC_Files::get($dir, $files, $_SERVER['REQUEST_METHOD'] == 'HEAD' ? true : false);
-?>
-=======
-OC_Files::get($dir, $files, $_SERVER['REQUEST_METHOD'] == 'HEAD' ? true : false);
->>>>>>> 46d6fd15
+OC_Files::get($dir, $files, $_SERVER['REQUEST_METHOD'] == 'HEAD' ? true : false);