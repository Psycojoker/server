<!--[if IE 8]><style>input[type="checkbox"]{padding:0;}table td{position:static !important;}</style><![endif]-->
<div id="controls">
	<?php echo($_['breadcrumb']); ?>
	<?php if ($_['isCreatable']):?>
		<div class="actions <?php if (isset($_['files']) and count($_['files'])==0):?>emptyfolder<?php endif; ?>">
			<div id="new" class="button">
				<a><?php echo $l->t('New');?></a>
<<<<<<< HEAD
				<ul class="popup popupTop">
=======
				<ul>
>>>>>>> 166da88b
					<li style="background-image:url('<?php echo OCP\mimetype_icon('text/plain') ?>')"
						data-type='file'><p><?php echo $l->t('Text file');?></p></li>
					<li style="background-image:url('<?php echo OCP\mimetype_icon('dir') ?>')"
						data-type='folder'><p><?php echo $l->t('Folder');?></p></li>
					<li style="background-image:url('<?php echo OCP\image_path('core', 'actions/public.png') ?>')"
						data-type='web'><p><?php echo $l->t('From link');?></p></li>
				</ul>
			</div>
			<div id="upload" class="button">
				<form data-upload-id='1'
					  id="data-upload-form"
					  class="file_upload_form"
					  action="<?php echo OCP\Util::linkTo('files', 'ajax/upload.php'); ?>"
					  method="post"
					  enctype="multipart/form-data"
					  target="file_upload_target_1">
					<input type="hidden" name="MAX_FILE_SIZE" id="max_upload"
						   value="<?php echo $_['uploadMaxFilesize'] ?>">
					<!-- Send the requesttoken, this is needed for older IE versions
						 because they don't send the CSRF token via HTTP header in this case -->
					<input type="hidden" name="requesttoken" value="<?php echo $_['requesttoken'] ?>" id="requesttoken">
					<input type="hidden" class="max_human_file_size"
						   value="(max <?php echo $_['uploadMaxHumanFilesize']; ?>)">
					<input type="hidden" name="dir" value="<?php echo $_['dir'] ?>" id="dir">
					<input type="file" id="file_upload_start" name='files[]'/>
					<a href="#" class="svg" onclick="return false;"
					   title="<?php echo $l->t('Upload') . ' max. '.$_['uploadMaxHumanFilesize'] ?>"></a>
					
					<iframe name="file_upload_target_1" class="file_upload_target" src=""></iframe>
				</form>
			</div>
			<div id="uploadprogresswrapper">
				<div id="uploadprogressbar"></div>
				<input type="button" class="stop" style="display:none"
					value="<?php echo $l->t('Cancel upload');?>"
					onclick="javascript:Files.cancelUploads();"
				/>
			</div>

		</div>
		<div id="file_action_panel"></div>
	<?php else:?>
		<input type="hidden" name="dir" value="<?php echo $_['dir'] ?>" id="dir">
	<?php endif;?>
	<input type="hidden" name="permissions" value="<?php echo $_['permissions']; ?>" id="permissions">
</div>
<div id='notification'></div>

<?php if (isset($_['files']) and $_['isCreatable'] and count($_['files'])==0):?>
	<div id="emptyfolder"><?php echo $l->t('Nothing in here. Upload something!')?></div>
<?php endif; ?>

<table>
	<thead>
		<tr>
			<th id='headerName'>
				<input type="checkbox" id="select_all" />
				<span class='name'><?php echo $l->t( 'Name' ); ?></span>
				<span class='selectedActions'>
					<?php if($_['allowZipDownload']) : ?>
						<a href="" class="download">
							<img class="svg" alt="Download"
								 src="<?php echo OCP\image_path("core", "actions/download.svg"); ?>" />
							<?php echo $l->t('Download')?>
						</a>
					<?php endif; ?>
				</span>
			</th>
			<th id="headerSize"><?php echo $l->t( 'Size' ); ?></th>
			<th id="headerDate">
				<span id="modified"><?php echo $l->t( 'Modified' ); ?></span>
				<?php if ($_['permissions'] & OCP\PERMISSION_DELETE): ?>
<!-- 					NOTE: Temporary fix to allow unsharing of files in root of Shared folder -->
					<?php if ($_['dir'] == '/Shared'): ?>
						<span class="selectedActions"><a href="" class="delete">
							<?php echo $l->t('Unshare')?>
							<img class="svg" alt="<?php echo $l->t('Unshare')?>"
								 src="<?php echo OCP\image_path("core", "actions/delete.svg"); ?>" />
						</a></span>
					<?php else: ?>
						<span class="selectedActions"><a href="" class="delete">
							<?php echo $l->t('Delete')?>
							<img class="svg" alt="<?php echo $l->t('Delete')?>"
								 src="<?php echo OCP\image_path("core", "actions/delete.svg"); ?>" />
						</a></span>
					<?php endif; ?>
				<?php endif; ?>
			</th>
		</tr>
	</thead>
	<tbody id="fileList">
		<?php echo($_['fileList']); ?>
	</tbody>
</table>
<div id="editor"></div>
<div id="uploadsize-message" title="<?php echo $l->t('Upload too large')?>">
	<p>
	<?php echo $l->t('The files you are trying to upload exceed the maximum size for file uploads on this server.');?>
	</p>
</div>
<div id="scanning-message">
	<h3>
		<?php echo $l->t('Files are being scanned, please wait.');?> <span id='scan-count'></span>
	</h3>
	<p>
		<?php echo $l->t('Current scanning');?> <span id='scan-current'></span>
	</p>
</div>

<!-- config hints for javascript -->
<input type="hidden" name="allowZipDownload" id="allowZipDownload" value="<?php echo $_['allowZipDownload']; ?>" /><|MERGE_RESOLUTION|>--- conflicted
+++ resolved
@@ -5,11 +5,7 @@
 		<div class="actions <?php if (isset($_['files']) and count($_['files'])==0):?>emptyfolder<?php endif; ?>">
 			<div id="new" class="button">
 				<a><?php echo $l->t('New');?></a>
-<<<<<<< HEAD
-				<ul class="popup popupTop">
-=======
 				<ul>
->>>>>>> 166da88b
 					<li style="background-image:url('<?php echo OCP\mimetype_icon('text/plain') ?>')"
 						data-type='file'><p><?php echo $l->t('Text file');?></p></li>
 					<li style="background-image:url('<?php echo OCP\mimetype_icon('dir') ?>')"
