<?php
// Load other apps for file previews
OC_App::loadApps();

// Compatibility with shared-by-link items from ownCloud 4.0
// requires old Sharing table !
// support will be removed in OC 5.0,a
if (isset($_GET['token'])) {
	unset($_GET['file']);
	$qry = \OC_DB::prepare('SELECT `source` FROM `*PREFIX*sharing` WHERE `target` = ?', 1);
	$filepath = $qry->execute(array($_GET['token']))->fetchOne();
	if (isset($filepath)) {
		$rootView = new \OC\Files\View('');
		$info = $rootView->getFileInfo($filepath, '');
		if (strtolower($info['mimetype']) == 'httpd/unix-directory') {
			$_GET['dir'] = $filepath;
		} else {
			$_GET['file'] = $filepath;
		}
		\OCP\Util::writeLog('files_sharing', 'You have files that are shared by link originating from ownCloud 4.0.'
				.' Redistribute the new links, because backwards compatibility will be removed in ownCloud 5.',
				\OCP\Util::WARN);
	}
}

function getID($path) {
	// use the share table from the db to find the item source if the file was reshared because shared files
	//are not stored in the file cache.
	if (substr(\OC\Files\Filesystem::getMountPoint($path), -7, 6) == "Shared") {
		$path_parts = explode('/', $path, 5);
		$user = $path_parts[1];
<<<<<<< HEAD
		$intPath = '/' . $path_parts[4];
		$query = \OC_DB::prepare('SELECT `item_source` FROM `*PREFIX*share` WHERE `uid_owner` = ? AND `file_target` = ? ');
=======
		$intPath = '/'.$path_parts[4];
		$query = \OC_DB::prepare('SELECT `item_source`'
								.' FROM `*PREFIX*share`'
								.' WHERE `uid_owner` = ?'
								.' AND `file_target` = ? ');
>>>>>>> bb9cc227
		$result = $query->execute(array($user, $intPath));
		$row = $result->fetchRow();
		$fileSource = $row['item_source'];
	} else {
		$rootView = new \OC\Files\View('');
		$meta = $rootView->getFileInfo($path);
		$fileSource = $meta['fileid'];
	}

	return $fileSource;
}

// Enf of backward compatibility

/**
 * lookup file path and owner by fetching it from the fscache
 * needed because OC_FileCache::getPath($id, $user) already requires the user
 * @param int $id
 * @return array
 */
function getPathAndUser($id) {
	$query = \OC_DB::prepare('SELECT `user`, `path` FROM `*PREFIX*fscache` WHERE `id` = ?');
	$result = $query->execute(array($id));
	$row = $result->fetchRow();
	return $row;
}


if (isset($_GET['t'])) {
	$token = $_GET['t'];
	$linkItem = OCP\Share::getShareByToken($token);
	if (is_array($linkItem) && isset($linkItem['uid_owner'])) {
		// seems to be a valid share
		$type = $linkItem['item_type'];
		$fileSource = $linkItem['file_source'];
		$shareOwner = $linkItem['uid_owner'];

		if (OCP\User::userExists($shareOwner) && $fileSource != -1) {

			$pathAndUser = getPathAndUser($linkItem['file_source']);
			$fileOwner = $pathAndUser['user'];

			//if this is a reshare check the file owner also exists
<<<<<<< HEAD
			if ($shareOwner != $fileOwner && !OCP\User::userExists($fileOwner)) {
				OCP\Util::writeLog('share', 'original file owner ' . $fileOwner . ' does not exist for share ' . $linkItem['id'], \OCP\Util::ERROR);
				header('HTTP/1.0 404 Not Found');
				$tmpl = new OCP\Template('', '404', 'guest');
				$tmpl->printPage();
				exit();
=======
			if ($shareOwner != $fileOwner && ! OCP\User::userExists($fileOwner)) {
					OCP\Util::writeLog('share', 'original file owner '.$fileOwner
											   .' does not exist for share '.$linkItem['id'], \OCP\Util::ERROR);
					header('HTTP/1.0 404 Not Found');
					$tmpl = new OCP\Template('', '404', 'guest');
					$tmpl->printPage();
					exit();
>>>>>>> bb9cc227
			}

			//mount filesystem of file owner
			OC_Util::setupFS($fileOwner);
		}
	}
} else {
	if (isset($_GET['file']) || isset($_GET['dir'])) {
		OCP\Util::writeLog('share', 'Missing token, trying fallback file/dir links', \OCP\Util::DEBUG);
		if (isset($_GET['dir'])) {
			$type = 'folder';
			$path = $_GET['dir'];
			if (strlen($path) > 1 and substr($path, -1, 1) === '/') {
				$path = substr($path, 0, -1);
			}
			$baseDir = $path;
			$dir = $baseDir;
		} else {
			$type = 'file';
			$path = $_GET['file'];
			if (strlen($path) > 1 and substr($path, -1, 1) === '/') {
				$path = substr($path, 0, -1);
			}
		}
		$shareOwner = substr($path, 1, strpos($path, '/', 1) - 1);

		if (OCP\User::userExists($shareOwner)) {
			OC_Util::setupFS($shareOwner);
			$fileSource = getId($path);
			if ($fileSource != -1) {
				$linkItem = OCP\Share::getItemSharedWithByLink($type, $fileSource, $shareOwner);
				$pathAndUser['path'] = $path;
				$path_parts = explode('/', $path, 5);
				$pathAndUser['user'] = $path_parts[1];
				$fileOwner = $path_parts[1];
			}
		}
	}
}

if ($linkItem) {
	if (!isset($linkItem['item_type'])) {
		OCP\Util::writeLog('share', 'No item type set for share id: ' . $linkItem['id'], \OCP\Util::ERROR);
		header('HTTP/1.0 404 Not Found');
		$tmpl = new OCP\Template('', '404', 'guest');
		$tmpl->printPage();
		exit();
	}
	if (isset($linkItem['share_with'])) {
		// Authenticate share_with
		$url = OCP\Util::linkToPublic('files') . '&t=' . $token;
		if (isset($_GET['file'])) {
			$url .= '&file=' . urlencode($_GET['file']);
		} else {
			if (isset($_GET['dir'])) {
				$url .= '&dir=' . urlencode($_GET['dir']);
			}
		}
		if (isset($_POST['password'])) {
			$password = $_POST['password'];
			if ($linkItem['share_type'] == OCP\Share::SHARE_TYPE_LINK) {
				// Check Password
				$forcePortable = (CRYPT_BLOWFISH != 1);
				$hasher = new PasswordHash(8, $forcePortable);
<<<<<<< HEAD
				if (!($hasher->CheckPassword($password . OC_Config::getValue('passwordsalt', ''), $linkItem['share_with']))) {
=======
				if (!($hasher->CheckPassword($password.OC_Config::getValue('passwordsalt', ''),
											 $linkItem['share_with']))) {
>>>>>>> bb9cc227
					$tmpl = new OCP\Template('files_sharing', 'authenticate', 'guest');
					$tmpl->assign('URL', $url);
					$tmpl->assign('error', true);
					$tmpl->printPage();
					exit();
				} else {
					// Save item id in session for future requests
					$_SESSION['public_link_authenticated'] = $linkItem['id'];
				}
			} else {
<<<<<<< HEAD
				OCP\Util::writeLog('share', 'Unknown share type ' . $linkItem['share_type'] . ' for share id ' . $linkItem['id'], \OCP\Util::ERROR);
=======
				OCP\Util::writeLog('share', 'Unknown share type '.$linkItem['share_type']
										   .' for share id '.$linkItem['id'], \OCP\Util::ERROR);
>>>>>>> bb9cc227
				header('HTTP/1.0 404 Not Found');
				$tmpl = new OCP\Template('', '404', 'guest');
				$tmpl->printPage();
				exit();
			}
<<<<<<< HEAD
			// Check if item id is set in session
		} else {
			if (!isset($_SESSION['public_link_authenticated']) || $_SESSION['public_link_authenticated'] !== $linkItem['id']) {
=======
		
		} else {
			// Check if item id is set in session
			if (!isset($_SESSION['public_link_authenticated'])
				|| $_SESSION['public_link_authenticated'] !== $linkItem['id']
			) {
>>>>>>> bb9cc227
				// Prompt for password
				$tmpl = new OCP\Template('files_sharing', 'authenticate', 'guest');
				$tmpl->assign('URL', $url);
				$tmpl->printPage();
				exit();
			}
		}
	}
	$basePath = substr($pathAndUser['path'], strlen('/' . $fileOwner . '/files'));
	$path = $basePath;
	if (isset($_GET['path'])) {
		$path .= $_GET['path'];
	}
	if (!$path || !\OC\Files\Filesystem::isValidPath($path) || !\OC\Files\Filesystem::file_exists($path)) {
		OCP\Util::writeLog('share', 'Invalid path ' . $path . ' for share id ' . $linkItem['id'], \OCP\Util::ERROR);
		header('HTTP/1.0 404 Not Found');
		$tmpl = new OCP\Template('', '404', 'guest');
		$tmpl->printPage();
		exit();
	}
	$dir = dirname($path);
	$file = basename($path);
	// Download the file
	if (isset($_GET['download'])) {
		if (isset($_GET['path']) && $_GET['path'] !== '') {
			if (isset($_GET['files'])) { // download selected files
				OC_Files::get($path, $_GET['files'], $_SERVER['REQUEST_METHOD'] == 'HEAD' ? true : false);
			} else {
				if (isset($_GET['path']) && $_GET['path'] != '') { // download a file from a shared directory
					OC_Files::get($dir, $file, $_SERVER['REQUEST_METHOD'] == 'HEAD' ? true : false);
				} else { // download the whole shared directory
					OC_Files::get($dir, $file, $_SERVER['REQUEST_METHOD'] == 'HEAD' ? true : false);
				}
			}
		} else { // download a single shared file
			OC_Files::get($dir, $file, $_SERVER['REQUEST_METHOD'] == 'HEAD' ? true : false);
		}

	} else {
		OCP\Util::addStyle('files_sharing', 'public');
		OCP\Util::addScript('files_sharing', 'public');
		OCP\Util::addScript('files', 'fileactions');
		$tmpl = new OCP\Template('files_sharing', 'public', 'base');
		$tmpl->assign('uidOwner', $shareOwner);
		$tmpl->assign('dir', $dir);
		$tmpl->assign('filename', $file);
		$tmpl->assign('mimetype', \OC\Files\Filesystem::getMimeType($path));
		if (isset($_GET['path'])) {
			$getPath = $_GET['path'];
		} else {
			$getPath = '';
		}
		//
<<<<<<< HEAD
		$urlLinkIdentifiers = (isset($token) ? '&t=' . $token : '') . (isset($_GET['dir']) ? '&dir=' . $_GET['dir'] : '') . (isset($_GET['file']) ? '&file=' . $_GET['file'] : '');
=======
		$urlLinkIdentifiers= (isset($token)?'&t='.$token:'')
							.(isset($_GET['dir'])?'&dir='.$_GET['dir']:'')
							.(isset($_GET['file'])?'&file='.$_GET['file']:'');
>>>>>>> bb9cc227
		// Show file list
		if (\OC\Files\Filesystem::is_dir($path)) {
			OCP\Util::addStyle('files', 'files');
			OCP\Util::addScript('files', 'files');
			OCP\Util::addScript('files', 'filelist');
			$files = array();
			$rootLength = strlen($basePath) + 1;
			foreach (OC_Files::getDirectoryContent($path) as $i) {
				$i['date'] = OCP\Util::formatDate($i['mtime']);
				if ($i['type'] == 'file') {
					$fileinfo = pathinfo($i['name']);
					$i['basename'] = $fileinfo['filename'];
					$i['extension'] = isset($fileinfo['extension']) ? ('.' . $fileinfo['extension']) : '';
				}
				$i['directory'] = '/' . substr($i['directory'], $rootLength);
				if ($i['directory'] == '/') {
					$i['directory'] = '';
				}
				$i['permissions'] = OCP\PERMISSION_READ;
				$files[] = $i;
			}
			// Make breadcrumb
			$breadcrumb = array();
			$pathtohere = '';

			//add base breadcrumb
			$breadcrumb[] = array('dir' => '/', 'name' => basename($basePath));

			//add subdir breadcrumbs
			foreach (explode('/', urldecode($getPath)) as $i) {
				if ($i != '') {
					$pathtohere .= '/' . $i;
					$breadcrumb[] = array('dir' => $pathtohere, 'name' => $i);
					$path = $linkItem['path'];
					if (isset($_GET['path'])) {
						$path .= $_GET['path'];
						$dir .= $_GET['path'];
						if (!\OC\Files\Filesystem::file_exists($path)) {
							header('HTTP/1.0 404 Not Found');
							$tmpl = new OCP\Template('', '404', 'guest');
							$tmpl->printPage();
							exit();
						}
					}

					$list = new OCP\Template('files', 'part.list', '');
					$list->assign('files', $files, false);
					$list->assign('publicListView', true);
					$list->assign('baseURL', OCP\Util::linkToPublic('files') . $urlLinkIdentifiers . '&path=', false);
					$list->assign('downloadURL', OCP\Util::linkToPublic('files') . $urlLinkIdentifiers . '&download&path=', false);
					$breadcrumbNav = new OCP\Template('files', 'part.breadcrumb', '');
					$breadcrumbNav->assign('breadcrumb', $breadcrumb, false);
					$breadcrumbNav->assign('baseURL', OCP\Util::linkToPublic('files') . $urlLinkIdentifiers . '&path=', false);
					$folder = new OCP\Template('files', 'index', '');
					$folder->assign('fileList', $list->fetchPage(), false);
					$folder->assign('breadcrumb', $breadcrumbNav->fetchPage(), false);
					$folder->assign('isCreatable', false);
					$folder->assign('permissions', 0);
					$folder->assign('files', $files);
					$folder->assign('uploadMaxFilesize', 0);
					$folder->assign('uploadMaxHumanFilesize', 0);
					$folder->assign('allowZipDownload', intval(OCP\Config::getSystemValue('allowZipDownload', true)));
					$tmpl->assign('folder', $folder->fetchPage(), false);
					$tmpl->assign('allowZipDownload', intval(OCP\Config::getSystemValue('allowZipDownload', true)));
					$tmpl->assign('downloadURL', OCP\Util::linkToPublic('files') . $urlLinkIdentifiers . '&download&path=' . urlencode($getPath));
				} else {
					// Show file preview if viewer is available
					if ($type == 'file') {
						$tmpl->assign('downloadURL', OCP\Util::linkToPublic('files') . $urlLinkIdentifiers . '&download');
					} else {
						OCP\Util::addStyle('files_sharing', 'public');
						OCP\Util::addScript('files_sharing', 'public');
						OCP\Util::addScript('files', 'fileactions');
						$tmpl = new OCP\Template('files_sharing', 'public', 'base');
						$tmpl->assign('owner', $uidOwner);
						// Show file list
						if (\OC\Files\Filesystem::is_dir($path)) {
							OCP\Util::addStyle('files', 'files');
							OCP\Util::addScript('files', 'files');
							OCP\Util::addScript('files', 'filelist');
							$files = array();
							$rootLength = strlen($baseDir) + 1;
							foreach (OC_Files::getDirectoryContent($path) as $i) {
								$i['date'] = OCP\Util::formatDate($i['mtime']);
								if ($i['type'] == 'file') {
									$fileinfo = pathinfo($i['name']);
									$i['basename'] = $fileinfo['filename'];
									$i['extension'] = isset($fileinfo['extension']) ? ('.' . $fileinfo['extension']) : '';
								}
								$i['directory'] = '/' . substr('/' . $uidOwner . '/files' . $i['directory'], $rootLength);
								if ($i['directory'] == '/') {
									$i['directory'] = '';
								}
								$i['permissions'] = OCP\PERMISSION_READ;
								$files[] = $i;
							}
							// Make breadcrumb
							$breadcrumb = array();
							$pathtohere = '';
							$count = 1;
							foreach (explode('/', $dir) as $i) {
								if ($i != '') {
									if ($i != $baseDir) {
										$pathtohere .= '/' . $i;
									}
									if (strlen($pathtohere) < strlen($_GET['dir'])) {
										continue;
									}
									$breadcrumb[] = array('dir' => str_replace($_GET['dir'], "", $pathtohere, $count), 'name' => $i);
								}
							}
							$list = new OCP\Template('files', 'part.list', '');
							$list->assign('files', $files, false);
							$list->assign('publicListView', true);
							$list->assign('baseURL', OCP\Util::linkToPublic('files') . '&dir=' . urlencode($_GET['dir']) . '&path=', false);
							$list->assign('downloadURL', OCP\Util::linkToPublic('files') . '&download&dir=' . urlencode($_GET['dir']) . '&path=', false);
							$breadcrumbNav = new OCP\Template('files', 'part.breadcrumb', '');
							$breadcrumbNav->assign('breadcrumb', $breadcrumb, false);
							$breadcrumbNav->assign('baseURL', OCP\Util::linkToPublic('files') . '&dir=' . urlencode($_GET['dir']) . '&path=', false);
							$folder = new OCP\Template('files', 'index', '');
							$folder->assign('fileList', $list->fetchPage(), false);
							$folder->assign('breadcrumb', $breadcrumbNav->fetchPage(), false);
							$folder->assign('dir', basename($dir));
							$folder->assign('isCreatable', false);
							$folder->assign('permissions', 0);
							$folder->assign('files', $files);
							$folder->assign('uploadMaxFilesize', 0);
							$folder->assign('uploadMaxHumanFilesize', 0);
							$folder->assign('allowZipDownload', intval(OCP\Config::getSystemValue('allowZipDownload', true)));
							$tmpl->assign('folder', $folder->fetchPage(), false);
							$tmpl->assign('uidOwner', $uidOwner);
							$tmpl->assign('dir', basename($dir));
							$tmpl->assign('filename', basename($path));
							$tmpl->assign('mimetype', \OC\Files\Filesystem::getMimeType($path));
							$tmpl->assign('allowZipDownload', intval(OCP\Config::getSystemValue('allowZipDownload', true)));
							if (isset($_GET['path'])) {
								$getPath = $_GET['path'];
							} else {
								$getPath = '';
							}
							$tmpl->assign('downloadURL', OCP\Util::linkToPublic('files') . '&download&dir=' . urlencode($_GET['dir']) . '&path=' . urlencode($getPath), false);
						} else {
							// Show file preview if viewer is available
							$tmpl->assign('uidOwner', $uidOwner);
							$tmpl->assign('dir', dirname($path));
							$tmpl->assign('filename', basename($path));
							$tmpl->assign('mimetype', \OC\Files\Filesystem::getMimeType($path));
							if ($type == 'file') {
								$tmpl->assign('downloadURL', OCP\Util::linkToPublic('files') . '&file=' . urlencode($_GET['file']) . '&download', false);
							} else {
								if (isset($_GET['path'])) {
									$getPath = $_GET['path'];
								} else {
									$getPath = '';
								}
								$tmpl->assign('downloadURL', OCP\Util::linkToPublic('files') . '&download&dir=' . urlencode($_GET['dir']) . '&path=' . urlencode($getPath), false);
							}
						}
						$tmpl->printPage();
					}
				}
				$tmpl->printPage();
			}

			$list = new OCP\Template('files', 'part.list', '');
			$list->assign('files', $files, false);
			$list->assign('publicListView', true);
			$list->assign('baseURL', OCP\Util::linkToPublic('files').$urlLinkIdentifiers.'&path=', false);
			$list->assign('downloadURL', OCP\Util::linkToPublic('files').$urlLinkIdentifiers.'&download&path=', false);
			$breadcrumbNav = new OCP\Template('files', 'part.breadcrumb', '' );
			$breadcrumbNav->assign('breadcrumb', $breadcrumb, false);
			$breadcrumbNav->assign('baseURL', OCP\Util::linkToPublic('files').$urlLinkIdentifiers.'&path=', false);
			$folder = new OCP\Template('files', 'index', '');
			$folder->assign('fileList', $list->fetchPage(), false);
			$folder->assign('breadcrumb', $breadcrumbNav->fetchPage(), false);
			$folder->assign('dir', basename($dir));
			$folder->assign('isCreatable', false);
			$folder->assign('permissions', 0);
			$folder->assign('files', $files);
			$folder->assign('uploadMaxFilesize', 0);
			$folder->assign('uploadMaxHumanFilesize', 0);
			$folder->assign('allowZipDownload', intval(OCP\Config::getSystemValue('allowZipDownload', true)));
			$tmpl->assign('folder', $folder->fetchPage(), false);
			$tmpl->assign('allowZipDownload', intval(OCP\Config::getSystemValue('allowZipDownload', true)));
			$tmpl->assign('downloadURL', OCP\Util::linkToPublic('files')
										.$urlLinkIdentifiers.'&download&path='.urlencode($getPath));
		} else {
<<<<<<< HEAD
			OCP\Util::writeLog('share', 'could not resolve linkItem', \OCP\Util::DEBUG);
=======
			// Show file preview if viewer is available
			if ($type == 'file') {
				$tmpl->assign('downloadURL', OCP\Util::linkToPublic('files')
											.$urlLinkIdentifiers.'&download');
			} else {
				$tmpl->assign('downloadURL', OCP\Util::linkToPublic('files')
											.$urlLinkIdentifiers.'&download&path='.urlencode($getPath));
			}
>>>>>>> bb9cc227
		}
	}
}
header('HTTP/1.0 404 Not Found');
$tmpl = new OCP\Template('', '404', 'guest');
$tmpl->printPage();
<|MERGE_RESOLUTION|>--- conflicted
+++ resolved
@@ -29,16 +29,11 @@
 	if (substr(\OC\Files\Filesystem::getMountPoint($path), -7, 6) == "Shared") {
 		$path_parts = explode('/', $path, 5);
 		$user = $path_parts[1];
-<<<<<<< HEAD
-		$intPath = '/' . $path_parts[4];
-		$query = \OC_DB::prepare('SELECT `item_source` FROM `*PREFIX*share` WHERE `uid_owner` = ? AND `file_target` = ? ');
-=======
 		$intPath = '/'.$path_parts[4];
 		$query = \OC_DB::prepare('SELECT `item_source`'
 								.' FROM `*PREFIX*share`'
 								.' WHERE `uid_owner` = ?'
 								.' AND `file_target` = ? ');
->>>>>>> bb9cc227
 		$result = $query->execute(array($user, $intPath));
 		$row = $result->fetchRow();
 		$fileSource = $row['item_source'];
@@ -82,14 +77,6 @@
 			$fileOwner = $pathAndUser['user'];
 
 			//if this is a reshare check the file owner also exists
-<<<<<<< HEAD
-			if ($shareOwner != $fileOwner && !OCP\User::userExists($fileOwner)) {
-				OCP\Util::writeLog('share', 'original file owner ' . $fileOwner . ' does not exist for share ' . $linkItem['id'], \OCP\Util::ERROR);
-				header('HTTP/1.0 404 Not Found');
-				$tmpl = new OCP\Template('', '404', 'guest');
-				$tmpl->printPage();
-				exit();
-=======
 			if ($shareOwner != $fileOwner && ! OCP\User::userExists($fileOwner)) {
 					OCP\Util::writeLog('share', 'original file owner '.$fileOwner
 											   .' does not exist for share '.$linkItem['id'], \OCP\Util::ERROR);
@@ -97,7 +84,6 @@
 					$tmpl = new OCP\Template('', '404', 'guest');
 					$tmpl->printPage();
 					exit();
->>>>>>> bb9cc227
 			}
 
 			//mount filesystem of file owner
@@ -162,12 +148,8 @@
 				// Check Password
 				$forcePortable = (CRYPT_BLOWFISH != 1);
 				$hasher = new PasswordHash(8, $forcePortable);
-<<<<<<< HEAD
-				if (!($hasher->CheckPassword($password . OC_Config::getValue('passwordsalt', ''), $linkItem['share_with']))) {
-=======
 				if (!($hasher->CheckPassword($password.OC_Config::getValue('passwordsalt', ''),
 											 $linkItem['share_with']))) {
->>>>>>> bb9cc227
 					$tmpl = new OCP\Template('files_sharing', 'authenticate', 'guest');
 					$tmpl->assign('URL', $url);
 					$tmpl->assign('error', true);
@@ -178,29 +160,19 @@
 					$_SESSION['public_link_authenticated'] = $linkItem['id'];
 				}
 			} else {
-<<<<<<< HEAD
-				OCP\Util::writeLog('share', 'Unknown share type ' . $linkItem['share_type'] . ' for share id ' . $linkItem['id'], \OCP\Util::ERROR);
-=======
 				OCP\Util::writeLog('share', 'Unknown share type '.$linkItem['share_type']
 										   .' for share id '.$linkItem['id'], \OCP\Util::ERROR);
->>>>>>> bb9cc227
 				header('HTTP/1.0 404 Not Found');
 				$tmpl = new OCP\Template('', '404', 'guest');
 				$tmpl->printPage();
 				exit();
 			}
-<<<<<<< HEAD
-			// Check if item id is set in session
-		} else {
-			if (!isset($_SESSION['public_link_authenticated']) || $_SESSION['public_link_authenticated'] !== $linkItem['id']) {
-=======
 		
 		} else {
 			// Check if item id is set in session
 			if (!isset($_SESSION['public_link_authenticated'])
 				|| $_SESSION['public_link_authenticated'] !== $linkItem['id']
 			) {
->>>>>>> bb9cc227
 				// Prompt for password
 				$tmpl = new OCP\Template('files_sharing', 'authenticate', 'guest');
 				$tmpl->assign('URL', $url);
@@ -254,13 +226,9 @@
 			$getPath = '';
 		}
 		//
-<<<<<<< HEAD
-		$urlLinkIdentifiers = (isset($token) ? '&t=' . $token : '') . (isset($_GET['dir']) ? '&dir=' . $_GET['dir'] : '') . (isset($_GET['file']) ? '&file=' . $_GET['file'] : '');
-=======
 		$urlLinkIdentifiers= (isset($token)?'&t='.$token:'')
 							.(isset($_GET['dir'])?'&dir='.$_GET['dir']:'')
 							.(isset($_GET['file'])?'&file='.$_GET['file']:'');
->>>>>>> bb9cc227
 		// Show file list
 		if (\OC\Files\Filesystem::is_dir($path)) {
 			OCP\Util::addStyle('files', 'files');
@@ -448,18 +416,7 @@
 			$tmpl->assign('downloadURL', OCP\Util::linkToPublic('files')
 										.$urlLinkIdentifiers.'&download&path='.urlencode($getPath));
 		} else {
-<<<<<<< HEAD
 			OCP\Util::writeLog('share', 'could not resolve linkItem', \OCP\Util::DEBUG);
-=======
-			// Show file preview if viewer is available
-			if ($type == 'file') {
-				$tmpl->assign('downloadURL', OCP\Util::linkToPublic('files')
-											.$urlLinkIdentifiers.'&download');
-			} else {
-				$tmpl->assign('downloadURL', OCP\Util::linkToPublic('files')
-											.$urlLinkIdentifiers.'&download&path='.urlencode($getPath));
-			}
->>>>>>> bb9cc227
 		}
 	}
 }
